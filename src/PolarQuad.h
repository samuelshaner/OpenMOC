--- conflicted
+++ resolved
@@ -13,12 +13,8 @@
 #define POLARQUAD_H_
 
 #ifdef __cplusplus
-<<<<<<< HEAD
-#include <sstream>
+#include "Python.h"
 #include "constants.h"
-=======
-#include "Python.h"
->>>>>>> 1847f671
 #include "log.h"
 #include <sstream>
 #endif
