#include "VectorizedSolver.h"


/**
 * @brief Constructor initializes NULL arrays for source, flux, etc.
 * @param track_generator an optional pointer to a TrackGenerator object
 */
VectorizedSolver::VectorizedSolver(TrackGenerator* track_generator) :
  CPUSolver(track_generator) {

  if (_cmfd != NULL)
    log_printf(ERROR, "The VectorizedSolver is not yet configured for CMFD");

  _delta_psi = NULL;
  _thread_taus = NULL;
  _thread_exponentials = NULL;

  if (track_generator != NULL)
    setTrackGenerator(track_generator);

  vmlSetMode(VML_EP);
}


/**
 * @brief Destructor deletes Track boundary angular flux and
 *        and FSR scalar flux and source arrays.
 */
VectorizedSolver::~VectorizedSolver() {

  if (_boundary_flux != NULL) {
    MM_FREE(_boundary_flux);
    _boundary_flux = NULL;
  }

  if (_boundary_leakage != NULL) {
    MM_FREE(_boundary_leakage);
    _boundary_leakage = NULL;
  }

  if (_scalar_flux != NULL) {
    MM_FREE(_scalar_flux);
    _scalar_flux = NULL;
  }

  if (_old_scalar_flux != NULL) {
    MM_FREE(_old_scalar_flux);
    _old_scalar_flux = NULL;
  }

  if (_reduced_sources != NULL) {
    MM_FREE(_reduced_sources);
    _reduced_sources = NULL;
  }

<<<<<<< HEAD
  if (_source_residuals != NULL) {
    MM_FREE(_source_residuals);
    _source_residuals = NULL;
=======
  if (_fixed_sources != NULL) {
    MM_FREE(_fixed_sources);
    _fixed_sources = NULL;
>>>>>>> d32acea0
  }

  if (_delta_psi != NULL) {
    MM_FREE(_delta_psi);
    _delta_psi = NULL;
  }

  if (_thread_taus != NULL) {
    MM_FREE(_thread_taus);
    _thread_taus = NULL;
  }

  if (_thread_exponentials != NULL) {
    MM_FREE(_thread_exponentials);
    _thread_exponentials = NULL;
  }
}


/**
 * @brief Returns the number of vector lengths required to fit the number
 *        of energy groups.
 * @details If the number of energy groups is 35 and the vector width is
 *          4, this method will return 9 since 9*4 = 36 is the nearest
 *          integer greater than or equal to 35.
 * @return The number of vector widths
 */
int VectorizedSolver::getNumVectorWidths() {
  return _num_vector_lengths;
}


/**
 * @brief Assign a fixed source for a flat source region and energy group.
 * @details Fixed sources should be scaled to reflect the fact that OpenMOC 
 *          normalizes the scalar flux such that the total energy- and 
 *          volume-integrated production rate sums to 1.0.
 * @param fsr_id the flat source region ID
 * @param group the energy group
 * @param source the volume-averaged source in this group
 */
void VectorizedSolver::setFixedSourceByFSR(int fsr_id, int group, 
                                    FP_PRECISION source) {

  Solver::setFixedSourceByFSR(fsr_id, group, source);

  /* Allocate the fixed sources array if not yet allocated */
  if (_fixed_sources == NULL) {
    int size = _num_FSRs * _num_groups * sizeof(FP_PRECISION);
    _fixed_sources = (FP_PRECISION*)MM_MALLOC(size, VEC_ALIGNMENT);
    memset(_fixed_sources, 0.0, size);
  }

  /* Store the fixed source for this FSR and energy group */
  _fixed_sources(fsr_id,group-1) = source;  
}


/**
 * @brief Sets the Geometry for the Solver and aligns all Material
 *        cross-section data for SIMD vector instructions.
 * @param geometry a pointer to the Geometry
 */
void VectorizedSolver::setGeometry(Geometry* geometry) {

  CPUSolver::setGeometry(geometry);

  /* Compute the number of SIMD vector widths needed to fit energy groups */
  _num_vector_lengths = (_num_groups / VEC_LENGTH) + 1;

  /* Reset the number of energy groups by rounding up for the number
   * of vector widths needed to accomodate the energy groups */
  _num_groups = _num_vector_lengths * VEC_LENGTH;

  _polar_times_groups = _num_groups * _num_polar;

  std::map<int, Material*> materials = geometry->getAllMaterials();
  std::map<int, Material*>::iterator iter;

  /* Iterate over each Material and replace its cross-section with a new one
   * array that is a multiple of VEC_LENGTH long */
  for (iter=materials.begin(); iter != materials.end(); ++iter)
    (*iter).second->alignData();
}


/**
 * @brief Allocates memory for the exponential linear interpolation table.
 */
void VectorizedSolver::initializeExpEvaluator() {

  CPUSolver::initializeExpEvaluator();

  /* Deallocates memory for the exponentials if it was allocated for a
   * previous simulation */
  if (_thread_exponentials != NULL)
    MM_FREE(_thread_exponentials);

  /* Allocates memory for an array of exponential values for each thread
   * - this is not used by default, but can be to allow for vectorized
   * evaluation of the exponentials. Unfortunately this does not appear
   * to give any performance boost. */
  int size = _num_threads * _polar_times_groups * sizeof(FP_PRECISION);
  _thread_exponentials = (FP_PRECISION*)MM_MALLOC(size, VEC_ALIGNMENT);
}



/**
 * @brief Allocates memory for Track boundary angular flux and leakage and
 *        FSR scalar flux arrays.
 * @details Deletes memory for old flux arrays if they were allocated for a
 *          previous simulation.
 */
void VectorizedSolver::initializeFluxArrays() {

  /* Delete old flux arrays if they exist */
  if (_boundary_flux != NULL)
    MM_FREE(_boundary_flux);

  if (_boundary_leakage != NULL)
    MM_FREE(_boundary_leakage);

  if (_scalar_flux != NULL)
    MM_FREE(_scalar_flux);

  if (_old_scalar_flux != NULL)
    MM_FREE(_old_scalar_flux);

  if (_delta_psi != NULL)
    MM_FREE(_delta_psi);

  if (_thread_taus != NULL)
    MM_FREE(_thread_taus);

  int size;

  /* Allocate aligned memory for all flux arrays */
  try{

    size = 2 * _tot_num_tracks * _num_groups * _num_polar;
    size *= sizeof(FP_PRECISION);
    _boundary_flux = (FP_PRECISION*)MM_MALLOC(size, VEC_ALIGNMENT);
    _boundary_leakage = (FP_PRECISION*)MM_MALLOC(size, VEC_ALIGNMENT);

    size = _num_FSRs * _num_groups * sizeof(FP_PRECISION);
    _scalar_flux = (FP_PRECISION*)MM_MALLOC(size, VEC_ALIGNMENT);
    _old_scalar_flux = (FP_PRECISION*)MM_MALLOC(size, VEC_ALIGNMENT);

    size = _num_threads * _num_groups * sizeof(FP_PRECISION);
    _delta_psi = (FP_PRECISION*)MM_MALLOC(size, VEC_ALIGNMENT);

    size = _num_threads * _polar_times_groups * sizeof(FP_PRECISION);
    _thread_taus = (FP_PRECISION*)MM_MALLOC(size, VEC_ALIGNMENT);
  }
  catch(std::exception &e) {
    log_printf(ERROR, "Could not allocate memory for the fluxes");
  }
}


/**
 * @brief Allocates memory for FSR source arrays.
 * @details Deletes memory for old source arrays if they were allocated for a
 *          previous simulation.
 */
void VectorizedSolver::initializeSourceArrays() {

  /* Delete old sources arrays if they exist */
  if (_reduced_sources != NULL)
    MM_FREE(_reduced_sources);

  int size;

  /* Allocate aligned memory for all source arrays */
  try{
    size = _num_FSRs * _num_groups * sizeof(FP_PRECISION);
    _reduced_sources = (FP_PRECISION*)MM_MALLOC(size, VEC_ALIGNMENT);

    /* Allocate the fixed sources array if not yet allocated */
    if (_fixed_sources == NULL) {
      _fixed_sources = (FP_PRECISION*)MM_MALLOC(size, VEC_ALIGNMENT);
      memset(_fixed_sources, 0.0, size);
    }
  }
  catch(std::exception &e) {
    log_printf(ERROR, "Could not allocate memory for FSR sources");
  }
}


/**
 * @brief Normalizes all FSR scalar fluxes and Track boundary angular
 *        fluxes to the total fission source (times \f$ \nu \f$).
 */
void VectorizedSolver::normalizeFluxes() {

  FP_PRECISION* nu_sigma_f;
  FP_PRECISION volume;
  FP_PRECISION tot_fission_source;
  FP_PRECISION norm_factor;

  int size = _num_FSRs * _num_groups * sizeof(FP_PRECISION);
  FP_PRECISION* fission_sources = (FP_PRECISION*)MM_MALLOC(size, VEC_ALIGNMENT);

  /* Compute total fission source for each FSR, energy group */
  #pragma omp parallel for private(volume, nu_sigma_f)  \
    reduction(+:tot_fission_source) schedule(guided)
  for (int r=0; r < _num_FSRs; r++) {

    /* Get pointers to important data structures */
    nu_sigma_f = _FSR_materials[r]->getNuSigmaF();
    volume = _FSR_volumes[r];

    /* Loop over energy group vector lengths */
    for (int v=0; v < _num_vector_lengths; v++) {

      /* Loop over each energy group within this vector */
      #pragma simd vectorlength(VEC_LENGTH)
      for (int e=v*VEC_LENGTH; e < (v+1)*VEC_LENGTH; e++)
        fission_sources(r,e) = nu_sigma_f[e] * _scalar_flux(r,e);

      /* Loop over each energy group within this vector */
      #pragma simd vectorlength(VEC_LENGTH)
      for (int e=v*VEC_LENGTH; e < (v+1)*VEC_LENGTH; e++)
        fission_sources(r,e) *= volume;
    }
  }

  /* Compute the total fission source */
  size = _num_FSRs * _num_groups;
  #ifdef SINGLE
  tot_fission_source = cblas_sasum(size, fission_sources, 1);
  #else
  tot_fission_source = cblas_dasum(size, fission_sources, 1);
  #endif

  /* Deallocate memory for fission source array */
  MM_FREE(fission_sources);

  /* Compute the normalization factor */
  norm_factor = 1.0 / tot_fission_source;

  log_printf(DEBUG, "Tot. Fiss. Src. = %f, Normalization factor = %f",
             tot_fission_source, norm_factor);

  /* Normalize the FSR scalar fluxes */
  #ifdef SINGLE
  cblas_sscal(size, norm_factor, _scalar_flux, 1);
  #else
  cblas_dscal(size, norm_factor, _scalar_flux, 1);
  #endif

  /* Normalize the Track angular boundary fluxes */
  size = 2 * _tot_num_tracks * _num_polar * _num_groups;

  #ifdef SINGLE
  cblas_sscal(size, norm_factor, _boundary_flux, 1);
  #else
  cblas_dscal(size, norm_factor, _boundary_flux, 1);
  #endif

  return;
}


/**
 * @brief Computes the total source (fission, scattering, fixed) in each FSR.
 * @details This method computes the total source in each FSR based on
 *          this iteration's current approximation to the scalar flux.
 */
void VectorizedSolver::computeFSRSources() {

  int tid;
  FP_PRECISION scatter_source;
  FP_PRECISION fission_source;
  FP_PRECISION* nu_sigma_f;
  FP_PRECISION* sigma_s;
  FP_PRECISION* sigma_t;
  FP_PRECISION* chi;
  Material* material;

  int size = _num_FSRs * _num_groups * sizeof(FP_PRECISION);
  FP_PRECISION* fission_sources = (FP_PRECISION*)MM_MALLOC(size, VEC_ALIGNMENT);
  size = _num_threads * _num_groups * sizeof(FP_PRECISION);
  FP_PRECISION* scatter_sources = (FP_PRECISION*)MM_MALLOC(size, VEC_ALIGNMENT);

  /* For all FSRs, find the source */
  #pragma omp parallel for private(material, nu_sigma_f, chi, \
    sigma_s, sigma_t, fission_source, scatter_source) schedule(guided)
  for (int r=0; r < _num_FSRs; r++) {

    tid = omp_get_thread_num();
    material = _FSR_materials[r];
    nu_sigma_f = material->getNuSigmaF();
    chi = material->getChi();
    sigma_s = material->getSigmaS();
    sigma_t = material->getSigmaT();

    /* Compute fission source for each group */
    if (material->isFissionable()) {
      for (int v=0; v < _num_vector_lengths; v++) {

        /* Compute fission source for each group */
        #pragma simd vectorlength(VEC_LENGTH)
        for (int e=v*VEC_LENGTH; e < (v+1)*VEC_LENGTH; e++)
          fission_sources(r,e) = _scalar_flux(r,e) * nu_sigma_f[e];
      }

      #ifdef SINGLE
      fission_source = cblas_sasum(_num_groups, &fission_sources(r,0), 1);
      #else
      fission_source = cblas_dasum(_num_groups, &fission_sources(r,0), 1);
      #endif

      fission_source /= _k_eff;
    }

    else
      fission_source = 0.0;

    /* Compute total scattering source for group G */
    for (int G=0; G < _num_groups; G++) {
      scatter_source = 0;

      for (int v=0; v < _num_vector_lengths; v++) {

        #pragma simd vectorlength(VEC_LENGTH)
        for (int g=v*VEC_LENGTH; g < (v+1)*VEC_LENGTH; g++)
          scatter_sources(tid,g) = sigma_s[G*_num_groups+g] *
                                    _scalar_flux(r,g);
      }

      #ifdef SINGLE
      scatter_source=cblas_sasum(_num_groups,&scatter_sources(tid,0), 1);
      #else
      scatter_source=cblas_dasum(_num_groups,&scatter_sources(tid,0), 1);
      #endif

      /* Set the total source for FSR r in group G */
      _reduced_sources(r,G) = fission_source * chi[G];
      _reduced_sources(r,G) += scatter_source + _fixed_sources(r,G);
      _reduced_sources(r,G) *= ONE_OVER_FOUR_PI / sigma_t[G];

    }
  }

  MM_FREE(fission_sources);
  MM_FREE(scatter_sources);
}


/**
 * @brief Add the source term contribution in the transport equation to
 *        the FSR scalar flux
 */
void VectorizedSolver::addSourceToScalarFlux() {

  FP_PRECISION volume;
  FP_PRECISION* sigma_t;

  /* Add in source term and normalize flux to volume for each FSR */
  /* Loop over FSRs, energy groups */
  #pragma omp parallel for private(volume, sigma_t) schedule(guided)
  for (int r=0; r < _num_FSRs; r++) {

    volume = _FSR_volumes[r];
    sigma_t = _FSR_materials[r]->getSigmaT();

    /* Loop over each energy group vector length */
    for (int v=0; v < _num_vector_lengths; v++) {

      /* Loop over energy groups within this vector */
      #pragma simd vectorlength(VEC_LENGTH)
      for (int e=v*VEC_LENGTH; e < (v+1)*VEC_LENGTH; e++)
        _scalar_flux(r,e) *= 0.5;

      /* Loop over energy groups within this vector */
      #pragma simd vectorlength(VEC_LENGTH)
      for (int e=v*VEC_LENGTH; e < (v+1)*VEC_LENGTH; e++)
        _scalar_flux(r,e) = _scalar_flux(r,e) / (sigma_t[e] * volume);

      /* Loop over energy groups within this vector */
      #pragma simd vectorlength(VEC_LENGTH)
      for (int e=v*VEC_LENGTH; e < (v+1)*VEC_LENGTH; e++)
        _scalar_flux(r,e) += FOUR_PI * _reduced_sources(r,e);
    }
  }

  return;
}


/**
 * @brief Compute \f$ k_{eff} \f$ from the total, fission and scattering
 *        reaction rates and leakage.
 * @details This method computes the current approximation to the
 *          multiplication factor on this iteration as follows:
 *          \f$ k_{eff} = \frac{\displaystyle\sum_{i \in I}
 *                        \displaystyle\sum_{g \in G} \nu \Sigma^F_g \Phi V_{i}}
 *                        {\displaystyle\sum_{i \in I}
 *                        \displaystyle\sum_{g \in G} (\Sigma^T_g \Phi V_{i} -
 *                        \Sigma^S_g \Phi V_{i} - L_{i,g})} \f$
 */
void VectorizedSolver::computeKeff() {

  int tid;
  Material* material;
  FP_PRECISION* sigma;
  FP_PRECISION volume;
  FP_PRECISION total, fission, scatter, leakage;

  int size = _num_FSRs * sizeof(FP_PRECISION);
  FP_PRECISION* FSR_rates = (FP_PRECISION*)MM_MALLOC(size, VEC_ALIGNMENT);

  size = _num_threads * _num_groups * sizeof(FP_PRECISION);
  FP_PRECISION* group_rates = (FP_PRECISION*)MM_MALLOC(size, VEC_ALIGNMENT);

  /* Loop over all FSRs and compute the volume-weighted total rates */
  #pragma omp parallel for private(tid, volume, \
    material, sigma) schedule(guided)
  for (int r=0; r < _num_FSRs; r++) {

    tid = omp_get_thread_num() * _num_groups;
    volume = _FSR_volumes[r];
    material = _FSR_materials[r];
    sigma = material->getSigmaT();

    /* Loop over each energy group vector length */
    for (int v=0; v < _num_vector_lengths; v++) {

      /* Loop over energy groups within this vector */
      #pragma simd vectorlength(VEC_LENGTH)
      for (int e=v*VEC_LENGTH; e < (v+1)*VEC_LENGTH; e++)
        group_rates[tid+e] = sigma[e] * _scalar_flux(r,e);
    }

    #ifdef SINGLE
    FSR_rates[r] = cblas_sasum(_num_groups, &group_rates[tid], 1) * volume;
    #else
    FSR_rates[r] = cblas_dasum(_num_groups, &group_rates[tid], 1) * volume;
    #endif
  }

  /* Reduce total rates across FSRs, energy groups */
  #ifdef SINGLE
  total = cblas_sasum(_num_FSRs, FSR_rates, 1);
  #else
  total = cblas_dasum(_num_FSRs, FSR_rates, 1);
  #endif

  /* Loop over all FSRs and compute the volume-weighted nu-fission rates */
  #pragma omp parallel for private(tid, volume, \
    material, sigma) schedule(guided)
  for (int r=0; r < _num_FSRs; r++) {

    tid = omp_get_thread_num() * _num_groups;
    volume = _FSR_volumes[r];
    material = _FSR_materials[r];
    sigma = material->getNuSigmaF();

    /* Loop over each energy group vector length */
    for (int v=0; v < _num_vector_lengths; v++) {

      /* Loop over energy groups within this vector */
      #pragma simd vectorlength(VEC_LENGTH)
      for (int e=v*VEC_LENGTH; e < (v+1)*VEC_LENGTH; e++)
        group_rates[tid+e] = sigma[e] * _scalar_flux(r,e);
    }

    #ifdef SINGLE
    FSR_rates[r] = cblas_sasum(_num_groups, &group_rates[tid], 1) * volume;
    #else
    FSR_rates[r] = cblas_dasum(_num_groups, &group_rates[tid], 1) * volume;
    #endif
  }

  /* Reduce nu-fission rates across FSRs */
  #ifdef SINGLE
  fission = cblas_sasum(_num_FSRs, FSR_rates, 1);
  #else
  fission = cblas_dasum(_num_FSRs, FSR_rates, 1);
  #endif

  /* Loop over all FSRs and compute the volume-weighted scatter rates */
  #pragma omp parallel for private(tid, volume, \
    material, sigma) schedule(guided)
  for (int r=0; r < _num_FSRs; r++) {

    tid = omp_get_thread_num() * _num_groups;
    volume = _FSR_volumes[r];
    material = _FSR_materials[r];
    sigma = material->getSigmaS();

    FSR_rates[r] = 0.;

    for (int G=0; G < _num_groups; G++) {

      /* Loop over each energy group vector length */
      for (int v=0; v < _num_vector_lengths; v++) {

        /* Loop over energy groups within this vector */
        #pragma simd vectorlength(VEC_LENGTH)
        for (int g=v*VEC_LENGTH; g < (v+1)*VEC_LENGTH; g++)
          group_rates[tid+g] = sigma[G*_num_groups+g] * _scalar_flux(r,g);
      }

      #ifdef SINGLE
      FSR_rates[r] += cblas_sasum(_num_groups, &group_rates[tid], 1) * volume;
      #else
      FSR_rates[r] += cblas_dasum(_num_groups, &group_rates[tid], 1) * volume;
      #endif
    }
  }

  /* Reduce scatter rates across FSRs */
  #ifdef SINGLE
  scatter = cblas_sasum(_num_FSRs, FSR_rates, 1);
  #else
  scatter = cblas_dasum(_num_FSRs, FSR_rates, 1);
  #endif

  /** Reduce leakage array across tracks, energy groups, polar angles */
  size = 2 * _tot_num_tracks * _polar_times_groups;

  #ifdef SINGLE
  leakage = cblas_sasum(size, _boundary_leakage, 1) * 0.5;
  #else
  leakage = cblas_dasum(size, _boundary_leakage, 1) * 0.5;
  #endif

  _k_eff = fission / (total - scatter + leakage);

  log_printf(DEBUG, "tot = %f, fiss = %f, scatt = %f, leak = %f,"
             "k_eff = %f", total, fission, scatter, leakage, _k_eff);

  MM_FREE(FSR_rates);
  MM_FREE(group_rates);
}



/**
 * @brief Computes the contribution to the FSR scalar flux from a segment.
 * @details This method integrates the angular flux for a Track segment across
 *        energy groups and polar angles, and tallies it into the FSR scalar
 *        flux, and updates the Track's angular flux.
 * @param curr_segment a pointer to the Track segment of interest
 * @param azim_index a pointer to the azimuthal angle index for this segment
 * @param track_flux a pointer to the Track's angular flux
 * @param fsr_flux a pointer to the temporary FSR flux buffer
 */
void VectorizedSolver::tallyScalarFlux(segment* curr_segment,
                                       int azim_index,
                                       FP_PRECISION* track_flux,
                                       FP_PRECISION* fsr_flux){

  int tid = omp_get_thread_num();
  int fsr_id = curr_segment->_region_id;
  FP_PRECISION* delta_psi = &_delta_psi[tid*_num_groups];
  FP_PRECISION* exponentials = &_thread_exponentials[tid*_polar_times_groups];

  computeExponentials(curr_segment, exponentials);

  /* Set the FSR scalar flux buffer to zero */
  memset(fsr_flux, 0.0, _num_groups * sizeof(FP_PRECISION));

  /* Tally the flux contribution from segment to FSR's scalar flux */
  /* Loop over polar angles */
  for (int p=0; p < _num_polar; p++){

    /* Loop over each energy group vector length */
    for (int v=0; v < _num_vector_lengths; v++) {

      /* Loop over energy groups within this vector */
      #pragma simd vectorlength(VEC_LENGTH)
      for (int e=v*VEC_LENGTH; e < (v+1)*VEC_LENGTH; e++)
        delta_psi[e] = track_flux(p,e) - _reduced_sources(fsr_id,e);

      /* Loop over energy groups within this vector */
      #pragma simd vectorlength(VEC_LENGTH)
      for (int e=v*VEC_LENGTH; e < (v+1)*VEC_LENGTH; e++)
        delta_psi[e] *= exponentials(p,e);

      /* Loop over energy groups within this vector */
      #pragma simd vectorlength(VEC_LENGTH)
      for (int e=v*VEC_LENGTH; e < (v+1)*VEC_LENGTH; e++)
        fsr_flux[e] += delta_psi[e] * _polar_weights(azim_index,p);

      /* Loop over energy groups within this vector */
      #pragma simd vectorlength(VEC_LENGTH)
      for (int e=v*VEC_LENGTH; e < (v+1)*VEC_LENGTH; e++)
        track_flux(p,e) -= delta_psi[e];
    }
  }

  /* Atomically increment the FSR scalar flux from the temporary array */
  omp_set_lock(&_FSR_locks[fsr_id]);
  {
    #ifdef SINGLE
    vsAdd(_num_groups, &_scalar_flux(fsr_id,0), fsr_flux,
          &_scalar_flux(fsr_id,0));
    #else
    vdAdd(_num_groups, &_scalar_flux(fsr_id,0), fsr_flux,
          &_scalar_flux(fsr_id,0));
    #endif
  }
  omp_unset_lock(&_FSR_locks[fsr_id]);
}


/**
 * @brief Computes an array of the exponentials in the transport equation,
 *        \f$ exp(-\frac{\Sigma_t * l}{sin(\theta)}) \f$, for each energy group
 *        and polar angle for a given Track segment.
 * @param curr_segment pointer to the Track segment of interest
 * @param exponentials the array to store the exponential values
 */
void VectorizedSolver::computeExponentials(segment* curr_segment,
                                           FP_PRECISION* exponentials) {

  FP_PRECISION length = curr_segment->_length;
  FP_PRECISION* sigma_t = curr_segment->_material->getSigmaT();

  /* Evaluate the exponentials using the linear interpolation table */
  if (_exp_evaluator->isUsingInterpolation()) {
    FP_PRECISION tau;

    for (int e=0; e < _num_groups; e++) {
      tau = length * sigma_t[e];
      for (int p=0; p < _num_polar; p++)
        exponentials(p,e) = _exp_evaluator->computeExponential(tau, p);
    }
  }

  /* Evalute the exponentials using the intrinsic exp(...) function */
  else {

    int tid = omp_get_thread_num();
    FP_PRECISION* sin_thetas = _polar_quad->getSinThetas();
    FP_PRECISION* taus = &_thread_taus[tid*_polar_times_groups];

    /* Initialize the tau argument for the exponentials */
    for (int p=0; p < _num_polar; p++) {

      for (int v=0; v < _num_vector_lengths; v++) {

        #pragma simd vectorlength(VEC_LENGTH)
        for (int e=v*VEC_LENGTH; e < (v+1)*VEC_LENGTH; e++)
          taus(p,e) = -sigma_t[e] * length;

        #pragma simd vectorlength(VEC_LENGTH)
        for (int e=v*VEC_LENGTH; e < (v+1)*VEC_LENGTH; e++)
          taus(p,e) /= sin_thetas[p];
      }
    }

    /* Evaluate the negative of the exponentials using Intel's MKL */
    #ifdef SINGLE
    vsExp(_polar_times_groups, taus, exponentials);
    #else
    vdExp(_polar_times_groups, taus, exponentials);
    #endif

    /* Compute one minus the exponentials */
    for (int p=0; p < _num_polar; p++) {

      for (int v=0; v < _num_vector_lengths; v++) {

        #pragma simd vectorlength(VEC_LENGTH)
        for (int e=v*VEC_LENGTH; e < (v+1)*VEC_LENGTH; e++)
          exponentials(p,e) = 1.0 - exponentials(p,e);
      }
    }
  }
}


/**
 * @brief Updates the boundary flux for a Track given boundary conditions.
 * @details For reflective boundary conditions, the outgoing boundary flux
 *          for the Track is given to the reflecting Track. For vacuum
 *          boundary conditions, the outgoing flux tallied as leakage.
 * @param track_id the ID number for the Track of interest
 * @param azim_index a pointer to the azimuthal angle index for this segment
 * @param direction the Track direction (forward - true, reverse - false)
 * @param track_flux a pointer to the Track's outgoing angular flux
 */
void VectorizedSolver::transferBoundaryFlux(int track_id, int azim_index,
                                            bool direction,
                                            FP_PRECISION* track_flux) {
  int start;
  bool bc;
  FP_PRECISION* track_leakage;
  int track_out_id;

  /* Extract boundary conditions for this Track and the pointer to the
   * outgoing reflective Track, and index into the leakage array */

  /* For the "forward" direction */
  if (direction) {
    start = _tracks[track_id]->isReflOut() * _polar_times_groups;
    track_leakage = &_boundary_leakage(track_id,0);
    track_out_id = _tracks[track_id]->getTrackOut()->getUid();
    bc = _tracks[track_id]->getBCOut();
  }

  /* For the "reverse" direction */
  else {
    start = _tracks[track_id]->isReflIn() * _polar_times_groups;
    track_leakage = &_boundary_leakage(track_id,_polar_times_groups);
    track_out_id = _tracks[track_id]->getTrackIn()->getUid();
    bc = _tracks[track_id]->getBCIn();
  }

  FP_PRECISION* track_out_flux = &_boundary_flux(track_out_id,0,0,start);

  /* Loop over polar angles and energy groups */
  for (int p=0; p < _num_polar; p++) {

    /* Loop over each energy group vector length */
    for (int v=0; v < _num_vector_lengths; v++) {

      /* Loop over energy groups within this vector */
      #pragma simd vectorlength(VEC_LENGTH)
      for (int e=v*VEC_LENGTH; e < (v+1)*VEC_LENGTH; e++)
        track_out_flux(p,e) = track_flux(p,e) * bc;

      /* Loop over energy groups within this vector */
      #pragma simd vectorlength(VEC_LENGTH)
      for (int e=v*VEC_LENGTH; e < (v+1)*VEC_LENGTH; e++)
        track_leakage(p,e) = track_flux(p,e);

      /* Loop over energy groups within this vector */
      #pragma simd vectorlength(VEC_LENGTH)
      for (int e=v*VEC_LENGTH; e < (v+1)*VEC_LENGTH; e++)
        track_leakage(p,e) *= _polar_weights(azim_index,p) * (1-bc);
    }
  }
}<|MERGE_RESOLUTION|>--- conflicted
+++ resolved
@@ -53,15 +53,14 @@
     _reduced_sources = NULL;
   }
 
-<<<<<<< HEAD
+  if (_fixed_sources != NULL) {
+    MM_FREE(_fixed_sources);
+    _fixed_sources = NULL;
+  }
+
   if (_source_residuals != NULL) {
     MM_FREE(_source_residuals);
     _source_residuals = NULL;
-=======
-  if (_fixed_sources != NULL) {
-    MM_FREE(_fixed_sources);
-    _fixed_sources = NULL;
->>>>>>> d32acea0
   }
 
   if (_delta_psi != NULL) {
