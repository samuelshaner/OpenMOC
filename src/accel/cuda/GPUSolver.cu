#include "GPUSolver.h"

/** The number of azimuthal angles */
__constant__ int num_azim[1];

/** The number of energy groups */
__constant__ int num_groups[1];

/** The number of SRs */
__constant__ int num_SRs[1];

/** The number of polar angles */
__constant__ int num_polar[1];

/** Twice the number of polar angles */
__constant__ int two_times_num_polar[1];

/** The number of polar angles times energy groups */
__constant__ int polar_times_groups[1];

/** An array for the sines of the polar angle in the polar Quadrature set */
__constant__ FP_PRECISION sin_thetas[MAX_POLAR_ANGLES_GPU];

/** An array of the weights for the polar angles from the Quadrature set */
__constant__ FP_PRECISION polar_weights[MAX_POLAR_ANGLES_GPU*MAX_AZIM_ANGLES_GPU];

/** The total number of Tracks */
__constant__ int tot_num_tracks[1];

/** An GPUExpEvaluator object to compute exponentials */
__constant__ GPUExpEvaluator exp_evaluator;


/**
 * @brief A struct used to check if a value on the GPU is equal to INF.
 * @details This is used as a predicate in Thrust routines.
 */
struct isinf_test {
  /**
   * @brief Checks if a double precision value is INF.
   * @param a the value to check
   * @return true if equal to INF, false otherwise
   */
  __host__ __device__ bool operator()(double a) {
    return isinf(a);
  }

  /**
   * @brief Checks if a single precision value is INF.
   * @param a the value to check
   * @return true if equal to INF, false otherwise
   */
  __host__ __device__ bool operator()(float a) {
    return isinf(a);
  }
};


/**
 * @brief A struct used to check if a value on the GPU is equal to NaN.
 * @details This is used as a predicate in Thrust routines.
 */
struct isnan_test {
  /**
   * @brief Checks if a double precision value is NaN.
   * @param a the value to check
   * @return true if equal to NaN, false otherwise
   */
  __host__ __device__ bool operator()(double a) {
    return isnan(a);
  }

  /**
   * @brief Checks if a single precision value is NaN.
   * @param a the value to check
   * @return true if equal to NaN, false otherwise
   */
  __host__ __device__ bool operator()(float a) {
    return isnan(a);
  }
};


/**
 * @brief A functor to multiply all elements in a Thrust vector by a constant.
 * @param constant the constant to multiply the vector
 */
template< typename T >
struct multiplyByConstant {

public:
  /* The constant to multiply by */
  const T constant;

  /**
   * @brief Constructor for the functor.
   * @param constant to multiply each element in a Thrust vector
   */
  multiplyByConstant(T constant) : constant(constant) {}

  /**
   * @brief Multiply an element in a Thrust vector.
   * @param VecElem the element to multiply
   */
  __host__ __device__ void operator()(T& VecElem) const {
    VecElem = VecElem * constant;
  }
};


/**
 * @class This provides a templated interface for a strided iterator over
 *        a Thrust device_vector on a GPU.
 * @details This code is taken from the Thrust examples site on 1/20/2015:
 *           https://github.com/thrust/thrust/blob/master/examples/strided_range.cu
 */
template <typename Iterator>
class strided_range {

public:

  typedef typename thrust::iterator_difference<Iterator>::type difference_type;

  struct stride_functor : public thrust::unary_function<difference_type,difference_type> {

    difference_type stride;

    stride_functor(difference_type stride) : stride(stride) { }

    __host__ __device__ difference_type operator()(const difference_type& i) const {
      return stride * i;
    }
  };

  typedef typename thrust::counting_iterator<difference_type> CountingIterator;
  typedef typename thrust::transform_iterator<stride_functor, CountingIterator>
    TransformIterator;
  typedef typename thrust::permutation_iterator<Iterator,TransformIterator>
    PermutationIterator;
  typedef PermutationIterator iterator;

  /**
   * @brief The strided iterator constructor.
   */
  strided_range(Iterator first, Iterator last, difference_type stride)
    : first(first), last(last), stride(stride) { }

  /**
   * @brief Get the first element in the iterator.
   * @return the first element in the iterator
   */
  iterator begin(void) const {
    return PermutationIterator(first,
      TransformIterator(CountingIterator(0), stride_functor(stride)));
  }

  /**
   * @brief Get the last element in the iterator.
   * @return the last element in the iterator
   */
  iterator end(void) const {
    return begin() + ((last - first) + (stride - 1)) / stride;
  }

protected:

  /** The first element in the underlying device_vector as set by the constructor */
  Iterator first;

  /** The last element in the underlying device_vector as set by the constructor */
  Iterator last;

  /** The stride to use when iterating over the underlying device_vector */
  difference_type stride;

};


/**
 * @brief Compute the total fission source from all SRs.
 * @param SR_volumes an array of SR volumes
 * @param SR_materials an array of SR Material indices
 * @param materials an array of dev_materials on the device
 * @param scalar_flux the scalar flux in each SR and energy group
 * @param fission_sources array of fission sources in each SR and energy group
 */
__global__ void computeFissionSourcesOnDevice(FP_PRECISION* SR_volumes,
                                              int* SR_materials,
                                              dev_material* materials,
                                              FP_PRECISION* scalar_flux,
                                              FP_PRECISION* fission_sources) {

  /* Use a shared memory buffer for each thread's fission source */
  extern __shared__ FP_PRECISION shared_fission_source[];

  int tid = threadIdx.x + blockIdx.x * blockDim.x;

  dev_material* curr_material;
  FP_PRECISION* nu_sigma_f;
  FP_PRECISION volume, source;

  /* Initialize fission source to zero */
  shared_fission_source[threadIdx.x] = 0;

  /* Iterate over all SRs */
  while (tid < *num_SRs) {

    curr_material = &materials[SR_materials[tid]];
    nu_sigma_f = curr_material->_nu_sigma_f;
    volume = SR_volumes[tid];

    /* Iterate over energy groups and update fission source for
     * this thread block */
    for (int e=0; e < *num_groups; e++) {
      source = nu_sigma_f[e] * scalar_flux(tid,e) * volume;
      shared_fission_source[threadIdx.x] += source;
    }

    /* Increment thread id */
    tid += blockDim.x * gridDim.x;
  }

  /* Copy this thread's fission source to global memory */
  tid = threadIdx.x + blockIdx.x * blockDim.x;
  fission_sources[tid] = shared_fission_source[threadIdx.x];
}


/**
 * @brief Computes the total source (fission, scattering, fixed) in each SR.
 * @details This method computes the total source in each region based on
 *          this iteration's current approximation to the scalar flux.
 * @param SR_materials an array of SR Material indices
 * @param materials an array of dev_material pointers
 * @param scalar_flux an array of SR scalar fluxes
 * @param fixed_sources an array of fixed (user-defined) sources
 * @param reduced_sources an array of SR sources / total xs
 * @param inverse_k_eff the inverse of keff
 */
__global__ void computeSRSourcesOnDevice(int* SR_materials,
                                          dev_material* materials,
                                          FP_PRECISION* scalar_flux,
                                          FP_PRECISION* fixed_sources,
                                          FP_PRECISION* reduced_sources,
                                          FP_PRECISION inverse_k_eff) {

  int tid = threadIdx.x + blockIdx.x * blockDim.x;

  FP_PRECISION fission_source;
  FP_PRECISION scatter_source;

  dev_material* curr_material;
  FP_PRECISION* sigma_t;
  FP_PRECISION* sigma_s;
  FP_PRECISION* fiss_mat;

  /* Iterate over all SRs */
  while (tid < *num_SRs) {

    curr_material = &materials[SR_materials[tid]];

    sigma_t = curr_material->_sigma_t;
    sigma_s = curr_material->_sigma_s;
    fiss_mat = curr_material->_fiss_matrix;

    /* Compute scatter + fission source for group g */
    for (int g=0; g < *num_groups; g++) {
      scatter_source = 0;
      fission_source = 0;

      for (int g_prime=0; g_prime < *num_groups; g_prime++) {
        scatter_source += sigma_s[g*(*num_groups)+g_prime] * scalar_flux(tid,g_prime);
        fission_source += fiss_mat[g*(*num_groups)+g_prime] * scalar_flux(tid,g_prime);
      }

      fission_source *= inverse_k_eff;

      /* Compute total (scatter+fission+fixed) reduced source */
      reduced_sources(tid,g) = fixed_sources(tid,g);
      reduced_sources(tid,g) += scatter_source + fission_source;
      reduced_sources(tid,g) *= ONE_OVER_FOUR_PI;
      reduced_sources(tid,g) = __fdividef(reduced_sources(tid,g), sigma_t[g]);
    }

    /* Increment the thread id */
    tid += blockDim.x * gridDim.x;
  }
}


/**
 * @brief Computes the total fission source in each SR in each energy group
 * @details This method is a helper routine for the openmoc.krylov submodule.
 *          This routine computes the total fission source in each SR. If the
 *          divide_sigma_t parameter is true then the fission source will be
 *          divided by the total cross-section in each SR.
 * @param SR_materials an array of SR Material indices
 * @param materials an array of dev_material pointers
 * @param divide_sigma_t a boolean indicating whether to divide by the total xs
 * @param scalar_flux an array of SR scalar fluxes
 * @param reduced_sources an array of SR fission sources
 */
__global__ void computeSRFissionSourcesOnDevice(int* SR_materials,
                                                 dev_material* materials,
						 bool divide_sigma_t,
                                                 FP_PRECISION* scalar_flux,
                                                 FP_PRECISION* reduced_sources) {

  int tid = threadIdx.x + blockIdx.x * blockDim.x;

  FP_PRECISION fission_source;

  dev_material* curr_material;
  FP_PRECISION* sigma_t;
  FP_PRECISION* fiss_mat;

  /* Iterate over all SRs */
  while (tid < *num_SRs) {

    curr_material = &materials[SR_materials[tid]];

    sigma_t = curr_material->_sigma_t;
    fiss_mat = curr_material->_fiss_matrix;

    /* Compute fission source for group g */
    for (int g=0; g < *num_groups; g++) {
      fission_source = 0;

      for (int g_prime=0; g_prime < *num_groups; g_prime++)
        fission_source += fiss_mat[g*(*num_groups)+g_prime] * scalar_flux(tid,g_prime);

      /* Set the reduced fission source for SR tid in group g */
      reduced_sources(tid,g) = fission_source;
      reduced_sources(tid,g) *= ONE_OVER_FOUR_PI;
      if (divide_sigma_t)
        reduced_sources(tid,g) = __fdividef(reduced_sources(tid,g), sigma_t[g]);
    }

    /* Increment the thread id */
    tid += blockDim.x * gridDim.x;
  }
}


/**
 * @brief Computes the total scattering source in each SR and energy group.
 * @details This method is a helper routine for the openmoc.krylov submodule.
 *          This routine computes the total scatter source in each SR. If the
 *          divide_sigma_t parameter is true then the scatter source will be
 *          divided by the total cross-section in each SR.
 * @param SR_materials an array of SR Material indices
 * @param materials an array of dev_material pointers
 * @param divide_sigma_t a boolean indicating whether to divide by the total xs
 * @param scalar_flux an array of SR scalar fluxes
 * @param reduced_sources an array of SR scatter sources
 */
__global__ void computeSRScatterSourcesOnDevice(int* SR_materials,
                                                 dev_material* materials,
						 bool divide_sigma_t,
                                                 FP_PRECISION* scalar_flux,
                                                 FP_PRECISION* reduced_sources) {

  int tid = threadIdx.x + blockIdx.x * blockDim.x;

  FP_PRECISION scatter_source;

  dev_material* curr_material;
  FP_PRECISION* sigma_s;
  FP_PRECISION* sigma_t;

  /* Iterate over all SRs */
  while (tid < *num_SRs) {

    curr_material = &materials[SR_materials[tid]];

    sigma_s = curr_material->_sigma_s;
    sigma_t = curr_material->_sigma_t;

    /* Compute total scattering source for this SR in group g */
    for (int g=0; g < *num_groups; g++) {
      scatter_source = 0;

      for (int g_prime=0; g_prime < *num_groups; g_prime++)
        scatter_source += sigma_s[g*(*num_groups)+g_prime] * scalar_flux(tid,g_prime);

      /* Set the reduced scatter source for SR tid in group g */
      reduced_sources(tid,g) = scatter_source;
      reduced_sources(tid,g) *= ONE_OVER_FOUR_PI;
      if (divide_sigma_t)
        reduced_sources(tid,g) = __fdividef(reduced_sources(tid,g), sigma_t[g]);
    }

    /* Increment the thread id */
    tid += blockDim.x * gridDim.x;
  }
}


/**
 * @brief Perform an atomic addition in double precision to an array address.
 * @details This method is straight out of CUDA C Developers Guide (cc 2013).
 * @param address the array memory address
 * @param val the value to add to the array
 * @return the atomically added array value and input value
 */
__device__ double atomicAdd(double* address, double val) {

  unsigned long long int* address_as_ull = (unsigned long long int*)address;
  unsigned long long int old = *address_as_ull, assumed;

  do {
    assumed = old;
    old = atomicCAS(address_as_ull, assumed, __double_as_longlong(val +
                    __longlong_as_double(assumed)));
  } while (assumed != old);

  return __longlong_as_double(old);
}


/**
 * @brief Computes the contribution to the SR scalar flux from a Track
 *        segment in a single energy group.
 * @details This method integrates the angular flux for a Track segment across
 *        energy groups and polar angles, and tallies it into the SR scalar
 *        flux, and updates the Track's angular flux.
 * @param curr_segment a pointer to the Track segment of interest
 * @param azim_index a pointer to the azimuthal angle index for this segment
 * @param energy_group the energy group of interest
 * @param materials the array of dev_material pointers
 * @param track_flux a pointer to the Track's angular flux
 * @param reduced_sources the array of SR sources / total xs
 * @param polar_weights the array of polar Quadrature weights
 * @param scalar_flux the array of SR scalar fluxes
 */
__device__ void tallyScalarFlux(dev_segment* curr_segment,
                                int azim_index,
                                int energy_group,
                                dev_material* materials,
                                FP_PRECISION* track_flux,
                                FP_PRECISION* reduced_sources,
                                FP_PRECISION* polar_weights,
                                FP_PRECISION* scalar_flux) {

  int sr_id = curr_segment->_region_uid;
  FP_PRECISION length = curr_segment->_length;
  dev_material* curr_material = &materials[curr_segment->_material_index];
  FP_PRECISION* sigma_t = curr_material->_sigma_t;

  /* The change in angular flux long this Track segment in this SR */
  FP_PRECISION delta_psi;
  FP_PRECISION exponential;

  /* Zero the SR scalar flux contribution from this segment and energy group */
  FP_PRECISION sr_flux = 0.0;

  /* Loop over polar angles */
  for (int p=0; p < *num_polar; p++) {
    exponential =
      exp_evaluator.computeExponential(sigma_t[energy_group] * length, p);
    delta_psi = (track_flux[p] - reduced_sources(sr_id,energy_group));
    delta_psi *= exponential;
    sr_flux += delta_psi * polar_weights(azim_index,p);
    track_flux[p] -= delta_psi;
  }

  /* Atomically increment the scalar flux for this SR */
  atomicAdd(&scalar_flux(sr_id,energy_group), sr_flux);
}


/**
 * @brief Updates the boundary flux for a Track given boundary conditions.
 * @details For reflective and periodic boundary conditions, the outgoing
 *          boundary flux for the Track is given to the corresponding reflecting
 *          or periodic Track. For vacuum boundary conditions, the outgoing flux
 *          is tallied as leakage. Note: Only one energy group is transferred
 *          by this routine.
 * @param curr_track a pointer to the Track of interest
 * @param azim_index a pointer to the azimuthal angle index for this segment
 * @param track_flux an array of the outgoing Track flux
 * @param boundary_flux an array of all angular fluxes
 * @param polar_weights an array of polar Quadrature weights
 * @param energy_angle_index the energy group index
 * @param direction the Track direction (forward - true, reverse - false)
 */
__device__ void transferBoundaryFlux(dev_track* curr_track,
                                     int azim_index,
                                     FP_PRECISION* track_flux,
                                     FP_PRECISION* boundary_flux,
                                     FP_PRECISION* polar_weights,
                                     int energy_angle_index,
                                     bool direction) {

  int start = energy_angle_index;
  bool transfer_flux;
  int track_out_id;

  /* For the "forward" direction */
  if (direction) {
    transfer_flux = curr_track->_transfer_flux_out;
    track_out_id = curr_track->_track_out;
    start += curr_track->_next_out * (*polar_times_groups);
  }

  /* For the "reverse" direction */
  else {
    transfer_flux = curr_track->_transfer_flux_in;
    track_out_id = curr_track->_track_in;
    start += curr_track->_next_in * (*polar_times_groups);
  }

  FP_PRECISION* track_out_flux = &boundary_flux(track_out_id,start);

  /* Put Track's flux in the shared memory temporary flux array */
  for (int p=0; p < *num_polar; p++)
    track_out_flux[p] = track_flux[p] * transfer_flux;
}


/**
 * @brief This method performs one transport sweep of one halfspace of all
 *        azimuthal angles, tracks, segments, polar angles and energy groups.
 * @details The method integrates the flux along each track and updates the
 *          boundary fluxes for the corresponding output Track, while updating
 *          the scalar flux in each SR.
 * @param scalar_flux an array of SR scalar fluxes
 * @param boundary_flux an array of Track boundary fluxes
 * @param reduced_sources an array of SR sources / total xs
 * @param materials an array of dev_material pointers
 * @param tracks an array of Tracks
 * @param tid_offset the Track offset for azimuthal angle halfspace
 * @param tid_max the upper bound on the Track IDs for this azimuthal
 *                angle halfspace
 */
__global__ void transportSweepOnDevice(FP_PRECISION* scalar_flux,
                                       FP_PRECISION* boundary_flux,
                                       FP_PRECISION* reduced_sources,
                                       dev_material* materials,
                                       dev_track* tracks,
                                       int tid_offset,
                                       int tid_max) {

  /* Shared memory buffer for each thread's angular flux */
  extern __shared__ FP_PRECISION temp_flux[];
  FP_PRECISION* track_flux;

  int tid = tid_offset + threadIdx.x + blockIdx.x * blockDim.x;
  int track_id = tid / *num_groups;
  int track_flux_index = threadIdx.x * (*two_times_num_polar);
  int energy_group = tid % (*num_groups);
  int energy_angle_index = energy_group * (*num_polar);

  dev_track* curr_track;
  int azim_index;
  int num_segments;
  dev_segment* curr_segment;

  /* Iterate over Track with azimuthal angles in (0, pi/2) */
  while (track_id < tid_max) {

    /* Initialize local registers with important data */
    curr_track = &tracks[track_id];
    azim_index = curr_track->_azim_angle_index;
    num_segments = curr_track->_num_segments;

    /* Retrieve pointer to thread's shared memory buffer for angular flux */
    track_flux = &temp_flux[track_flux_index];

    /* Put Track's flux in the shared memory temporary flux array */
    for (int p=0; p < *num_polar; p++) {

      /* Forward flux along this Track */
      track_flux[p] = boundary_flux(track_id,p+energy_angle_index);

      /* Reverse flux along this Track */
      track_flux[(*num_polar) + p] =
            boundary_flux(track_id,p+energy_angle_index+(*polar_times_groups));
    }

    /* Loop over each Track segment in forward direction */
    for (int i=0; i < num_segments; i++) {
      curr_segment = &curr_track->_segments[i];
      tallyScalarFlux(curr_segment, azim_index, energy_group, materials,
                      track_flux, reduced_sources, polar_weights, scalar_flux);
    }

    /* Transfer boundary angular flux to outgoing Track */
    transferBoundaryFlux(curr_track, azim_index, track_flux, boundary_flux,
                         polar_weights, energy_angle_index, true);

    /* Loop over each Track segment in reverse direction */
    track_flux = &temp_flux[track_flux_index + (*num_polar)];

    for (int i=num_segments-1; i > -1; i--) {
      curr_segment = &curr_track->_segments[i];
      tallyScalarFlux(curr_segment, azim_index, energy_group, materials,
                      track_flux, reduced_sources, polar_weights, scalar_flux);
    }

    /* Transfer boundary angular flux to outgoing Track */
    transferBoundaryFlux(curr_track, azim_index, track_flux, boundary_flux,
                         polar_weights, energy_angle_index, false);

    /* Update the indices for this thread to the next Track, energy group */
    tid += blockDim.x * gridDim.x;
    track_id = tid / *num_groups;
    energy_group = tid % (*num_groups);
    energy_angle_index = energy_group * (*num_polar);
  }
}


/**
 * @brief Add the source term contribution in the transport equation to
 *        the SR scalar flux on the GPU.
 * @param scalar_flux an array of SR scalar fluxes
 * @param reduced_sources an array of SR sources / total xs
 * @param SR_volumes an array of SR volumes
 * @param SR_materials an array of SR material indices
 * @param materials an array of dev_material pointers
 */
__global__ void addSourceToScalarFluxOnDevice(FP_PRECISION* scalar_flux,
                                              FP_PRECISION* reduced_sources,
                                              FP_PRECISION* SR_volumes,
                                              int* SR_materials,
                                              dev_material* materials) {

  int tid = threadIdx.x + blockIdx.x * blockDim.x;
  FP_PRECISION volume;

  dev_material* curr_material;
  FP_PRECISION* sigma_t;

  /* Iterate over all SRs */
  while (tid < *num_SRs) {

    curr_material = &materials[SR_materials[tid]];
    volume = SR_volumes[tid];
    sigma_t = curr_material->_sigma_t;

    /* Iterate over all energy groups */
    for (int i=0; i < *num_groups; i++) {
      scalar_flux(tid,i) *= 0.5;
      scalar_flux(tid,i) = __fdividef(scalar_flux(tid,i),
                                     (sigma_t[i] * volume));
      scalar_flux(tid,i) += FOUR_PI * reduced_sources(tid,i);
    }

    /* Increment thread id */
    tid += blockDim.x * gridDim.x;
  }
}


/**
 * @brief Compute the total volume-intergrated fission source from
 *        all SRs and energy groups.
 * @param SR_volumes an array of the SR volumes
 * @param SR_materials an array of the SR Material indices
 * @param materials an array of the dev_material pointers
 * @param scalar_flux an array of SR scalar fluxes
 * @param fission an array of SR nu-fission rates
 */
__global__ void computeSRFissionRatesOnDevice(FP_PRECISION* SR_volumes,
                                               int* SR_materials,
                                               dev_material* materials,
                                               FP_PRECISION* scalar_flux,
                                               FP_PRECISION* fission) {

  int tid = threadIdx.x + blockIdx.x * blockDim.x;

  dev_material* curr_material;
  FP_PRECISION* nu_sigma_f;
  FP_PRECISION volume;

  FP_PRECISION fiss = 0.;

  /* Iterate over all SRs */
  while (tid < *num_SRs) {

<<<<<<< HEAD
    curr_material = &materials[SR_materials[tid]];
    nu_sigma_f = curr_material->_nu_sigma_f;
    volume = SR_volumes[tid];
=======
    curr_material = &materials[FSR_materials[tid]];
    sigma_f = curr_material->_sigma_f;
    volume = FSR_volumes[tid];
>>>>>>> a88ae938

    FP_PRECISION curr_fiss = 0.;

    /* Compute fission rates rates for this thread block */
    for (int e=0; e < *num_groups; e++)
      curr_fiss += sigma_f[e] * scalar_flux(tid,e);

    fiss += curr_fiss * volume;

    /* Increment thread id */
    tid += blockDim.x * gridDim.x;
  }

  /* Copy this thread's fission to global memory */
  tid = threadIdx.x + blockIdx.x * blockDim.x;
  fission[tid] = fiss;
}


/**
 * @brief Constructor initializes arrays for dev_tracks and dev_materials..
 * @details The constructor initalizes the number of CUDA threads and thread
 *          blocks each to a default of 64.
 * @param track_generator an optional pointer to the TrackjGenerator
 */
GPUSolver::GPUSolver(TrackGenerator* track_generator) :

  Solver(track_generator) {

  /* The default number of thread blocks and threads per thread block */
  _B = 64;
  _T = 64;

  _materials = NULL;
  _dev_tracks = NULL;
  _SR_materials = NULL;

  if (track_generator != NULL)
    setTrackGenerator(track_generator);
}


/**
 * @brief Solver destructor frees all memory on the device, including arrays
 *        for the SR scalar fluxes and sources and Track boundary fluxes.
 */
GPUSolver::~GPUSolver() {

  if (_SR_volumes != NULL) {
    cudaFree(_SR_volumes);
    _SR_volumes = NULL;
  }

  if (_SR_materials != NULL) {
    cudaFree(_SR_materials);
    _SR_materials = NULL;
  }

  if (_materials != NULL) {
    cudaFree(_materials);
    _materials = NULL;
  }

  if (_dev_tracks != NULL) {
    cudaFree(_dev_tracks);
    _dev_tracks = NULL;
  }

  /* Clear Thrust vectors's memory on the device */
  _boundary_flux.clear();
  _scalar_flux.clear();
  _old_scalar_flux.clear();
  _fixed_sources.clear();
  _reduced_sources.clear();
}


/**
 * @brief Returns the number of thread blocks to execute on the GPU.
 * @return the number of thread blocks
 */
int GPUSolver::getNumThreadBlocks() {
  return _B;
}


/**
 * @brief Returns the number of threads per block to execute on the GPU.
 * @return the number of threads per block
 */
int GPUSolver::getNumThreadsPerBlock() {
  return _T;
}


/**
 * @brief Returns the source for some energy group for a flat source region
 * @details This is a helper routine used by the openmoc.process module.
 * @param sr_id the ID for the SR of interest
 * @param group the energy group of interest
 * @return the flat source region source
 */
FP_PRECISION GPUSolver::getSRSource(int sr_id, int group) {

  if (sr_id >= _num_SRs)
    log_printf(ERROR, "Unable to return a source for SR ID = %d "
               "since the max SR ID = %d", sr_id, _num_SRs-1);

  else if (sr_id < 0)
    log_printf(ERROR, "Unable to return a source for SR ID = %d "
               "since SRs do not have negative IDs", sr_id);

  else if (group-1 >= _num_groups)
    log_printf(ERROR, "Unable to return a source in group %d "
               "since there are only %d groups", group, _num_groups);

  else if (group <= 0)
    log_printf(ERROR, "Unable to return a source in group %d "
               "since groups must be greater or equal to 1", group);

  else if (_scalar_flux.size() == 0)
    log_printf(ERROR, "Unable to return a source "
               "since it has not yet been computed");

  /* Get host material */
  Material* host_material = _geometry->findSRMaterial(sr_id);

  /* Get cross sections and scalar flux */
  FP_PRECISION* sigma_s = host_material->getSigmaS();
  FP_PRECISION* fiss_mat = host_material->getFissionMatrix();

  FP_PRECISION* sr_scalar_fluxes = new FP_PRECISION[_num_groups];
  FP_PRECISION* scalar_flux =
       thrust::raw_pointer_cast(&_scalar_flux[0]);
  cudaMemcpy((void*)sr_scalar_fluxes, (void*)&scalar_flux[sr_id*_num_groups],
             _num_groups * sizeof(FP_PRECISION),
             cudaMemcpyDeviceToHost);

  FP_PRECISION fission_source = 0.0;
  FP_PRECISION scatter_source = 0.0;
  FP_PRECISION total_source;

  /* Compute total scattering and fission sources for this SR */
  for (int g=0; g < _num_groups; g++) {
    scatter_source += sigma_s[(group-1)*(_num_groups)+g]
                      * sr_scalar_fluxes[g];
    fission_source += fiss_mat[(group-1)*(_num_groups)+g]
                      * sr_scalar_fluxes[g];
  }

  fission_source /= _k_eff;

  /* Compute the total source */
  total_source = fission_source + scatter_source;

  /* Add in fixed source (if specified by user) */
  total_source += _fixed_sources(sr_id,group-1);

  /* Normalize to solid angle for isotropic approximation */
  total_source *= ONE_OVER_FOUR_PI;

  delete [] sr_scalar_fluxes;

  return total_source;
}


/**
 * @brief Returns the scalar flux for some SR and energy group.
 * @param sr_id the ID for the SR of interest
 * @param group the energy group of interest
 * @return the SR scalar flux
 */
FP_PRECISION GPUSolver::getFlux(int sr_id, int group) {

  if (sr_id >= _num_SRs)
    log_printf(ERROR, "Unable to return a scalar flux for SR ID = %d "
               "since the max SR ID = %d", sr_id, _num_SRs-1);

  else if (sr_id < 0)
    log_printf(ERROR, "Unable to return a scalar flux for SR ID = %d "
               "since SRs do not have negative IDs", sr_id);

  else if (group-1 >= _num_groups)
    log_printf(ERROR, "Unable to return a scalar flux in group %d "
               "since there are only %d groups", group, _num_groups);

  else if (group <= 0)
    log_printf(ERROR, "Unable to return a scalar flux in group %d "
               "since groups must be greater or equal to 1", group);

  if (_scalar_flux.size() == 0)
    log_printf(ERROR, "Unable to return a scalar flux "
               "since it has not yet been computed");

  return _scalar_flux(sr_id,group-1);
}


/**
 * @brief Fills an array with the scalar fluxes on the GPU.
 * @details This class method is a helper routine called by the OpenMOC
 *          Python "openmoc.krylov" module for Krylov subspace methods.
 *          Although this method appears to require two arguments, in
 *          reality it only requires one due to SWIG and would be called
 *          from within Python as follows:
 *
 * @code
 *          num_fluxes = num_groups * num_SRs
 *          fluxes = solver.getFluxes(num_fluxes)
 * @endcode
 *
 * @param fluxes an array of SR scalar fluxes in each energy group
 * @param num_fluxes the total number of SR flux values
 */
void GPUSolver::getFluxes(FP_PRECISION* out_fluxes, int num_fluxes) {

  if (num_fluxes != _num_groups * _num_SRs)
    log_printf(ERROR, "Unable to get SR scalar fluxes since there are "
               "%d groups and %d SRs which does not match the requested "
               "%d flux values", _num_groups, _num_SRs, num_fluxes);

  else if (_scalar_flux.size() == 0)
    log_printf(ERROR, "Unable to get SR scalar fluxes since they "
               "have not yet been allocated on the device");

  FP_PRECISION* scalar_flux =
       thrust::raw_pointer_cast(&_scalar_flux[0]);

  /* Copy the fluxes from the GPU to the input array */
  cudaMemcpy((void*)out_fluxes, (void*)scalar_flux,
            num_fluxes * sizeof(FP_PRECISION), cudaMemcpyDeviceToHost);
}


/**
 * @brief Sets the number of thread blocks (>0) for CUDA kernels.
 * @param num_blocks the number of thread blocks
 */
void GPUSolver::setNumThreadBlocks(int num_blocks) {

  if (num_blocks < 0)
    log_printf(ERROR, "Unable to set the number of CUDA thread blocks "
               "to %d since it is a negative number", num_blocks);

  _B = num_blocks;
}


/**
 * @brief Sets the number of threads per block (>0) for CUDA kernels.
 * @param num_threads the number of threads per block
 */
void GPUSolver::setNumThreadsPerBlock(int num_threads) {

  if (num_threads < 0)
    log_printf(ERROR, "Unable to set the number of CUDA threads per block "
               "to %d since it is a negative number", num_threads);

  _T = num_threads;
}


/**
 * @brief Sets the Geometry for the Solver.
 * @details This is a private setter method for the Solver and is not
 *          intended to be called by the user.
 * @param geometry a pointer to a Geometry object
 */
void GPUSolver::setGeometry(Geometry* geometry) {

  Solver::setGeometry(geometry);

  std::map<int, Material*> host_materials=_geometry->getAllMaterials();
  std::map<int, Material*>::iterator iter;
  int material_index = 0;

  /* Iterate through all Materials and clone them as dev_material structs
   * on the device */
  for (iter=host_materials.begin(); iter != host_materials.end(); ++iter) {
    _material_IDs_to_indices[iter->second->getId()] = material_index;
    material_index++;
  }
}


/**
 * @brief Sets the Solver's TrackGenerator with characteristic Tracks.
 * @details The TrackGenerator must already have generated Tracks and have
 *          used ray tracing to segmentize them across the Geometry. This
 *          should be initated in Python prior to assigning the TrackGenerator
 *          to the Solver:
 *
 * @code
 *          track_generator.generateTracks()
 *          solver.setTrackGenerator(track_generator)
 * @endcode
 *
 * @param track_generator a pointer to a TrackGenerator object
 */
void GPUSolver::setTrackGenerator(TrackGenerator* track_generator) {
  Solver::setTrackGenerator(track_generator);
  initializeTracks();
}


/**
 * @brief Set the flux array for use in transport sweep source calculations.
 * @detail This is a helper method for the checkpoint restart capabilities,
 *         as well as the IRAMSolver in the openmoc.krylov submodule. This
 *         routine may be used as follows from within Python:
 *
 * @code
 *          num_SRs = solver.getGeometry.getNumSRs()
 *          num_groups = solver.getGeometry.getNumEnergyGroups()
 *          fluxes = numpy.random.rand(num_SRs * num_groups, dtype=np.float)
 *          solver.setFluxes(fluxes)
 * @endcode
 *
 *          NOTE: This routine stores a pointer to the fluxes for the Solver
 *          to use during transport sweeps and other calculations. Hence, the
 *          flux array pointer is shared between NumPy and the Solver.
 *
 * @param in_fluxes an array with the fluxes to use
 * @param num_fluxes the number of flux values (# groups x # SRs)
 */
void GPUSolver::setFluxes(FP_PRECISION* in_fluxes, int num_fluxes) {
  if (num_fluxes != _num_groups * _num_SRs)
    log_printf(ERROR, "Unable to set an array with %d flux values for %d "
               " groups and %d SRs", num_fluxes, _num_groups, _num_SRs);

  /* Allocate array if flux arrays have not yet been initialized */
  if (_scalar_flux.size() == 0)
    initializeFluxArrays();

  FP_PRECISION* scalar_flux =
       thrust::raw_pointer_cast(&_scalar_flux[0]);

  /* Copy the input fluxes onto the GPU */
  cudaMemcpy((void*)scalar_flux, (void*)in_fluxes,
             num_fluxes * sizeof(FP_PRECISION), cudaMemcpyHostToDevice);
  _user_fluxes = true;
}


/**
 * @brief Creates a polar quadrature object for the GPUSolver on the GPU.
 */
void GPUSolver::initializePolarQuadrature() {

  log_printf(INFO, "Initializing polar quadrature on the GPU...");

  Solver::initializePolarQuadrature();

  if (_num_polar > MAX_POLAR_ANGLES_GPU)
    log_printf(ERROR, "Unable to initialize a polar quadrature with %d "
               "angles for the GPUSolver which is limited to %d polar "
               "angles. Update the MAX_POLAR_ANGLES_GPU macro in constants.h "
               "and recompile.", _num_polar, MAX_POLAR_ANGLES_GPU);

  /* Copy the number of polar angles to constant memory on the GPU */
  cudaMemcpyToSymbol(num_polar, (void*)&_num_polar, sizeof(int), 0,
                     cudaMemcpyHostToDevice);

  /* Copy twice the number of polar angles to constant memory on the GPU */
  _two_times_num_polar = 2 * _num_polar;
  cudaMemcpyToSymbol(two_times_num_polar, (void*)&_two_times_num_polar,
                     sizeof(int), 0, cudaMemcpyHostToDevice);

  /* Copy the number of polar angles times energy groups to constant memory
   * on the GPU */
  cudaMemcpyToSymbol(polar_times_groups, (void*)&_polar_times_groups,
                     sizeof(int), 0, cudaMemcpyHostToDevice);

  /* Copy the polar weights to constant memory on the GPU */
  cudaMemcpyToSymbol(polar_weights, (void*)_polar_weights,
      _num_polar * _num_azim * sizeof(FP_PRECISION), 0, cudaMemcpyHostToDevice);

  /* Copy the sines of the polar angles which is needed if the user
   * requested the use of the exp intrinsic to evaluate exponentials */
  cudaMemcpyToSymbol(sin_thetas, (void*)_polar_quad->getSinThetas(),
                     _num_polar * sizeof(FP_PRECISION), 0,
                     cudaMemcpyHostToDevice);
}


/**
 * @brief Initializes new GPUExpEvaluator object to compute exponentials.
 */
void GPUSolver::initializeExpEvaluator() {

  Solver::initializeExpEvaluator();

  log_printf(INFO, "Initializing the exponential evaluator on the GPU...");

  /* Allocate memory for a GPUExpEvaluator on the device */
  GPUExpEvaluator* dev_exp_evaluator;
  cudaMalloc((void**)&dev_exp_evaluator, sizeof(GPUExpEvaluator));

  /* Clone ExpEvaluator from the host into GPUExpEvaluator on the device */
  clone_exp_evaluator(_exp_evaluator, dev_exp_evaluator);

  /* Copy the GPUExpEvaluator into constant memory on the GPU */
  cudaMemcpyToSymbol(exp_evaluator, (void*)dev_exp_evaluator,
                     sizeof(GPUExpEvaluator), 0, cudaMemcpyDeviceToDevice);
}


/**
 * @brief Initializes the SR volumes and dev_materials array on the GPU.
 * @details This method assigns each SR a unique, monotonically increasing
 *          ID, sets the Material for each SR, and assigns a volume based on
 *          the cumulative length of all of the segments inside the SR.
 */
void GPUSolver::initializeSRs() {

  log_printf(NORMAL, "Initializing SRs on the GPU...");

  /* Delete old SRs array if it exists */
  if (_SR_volumes != NULL) {
    cudaFree(_SR_volumes);
    _SR_volumes = NULL;
  }

  if (_SR_materials != NULL) {
    cudaFree(_SR_materials);
    _SR_materials = NULL;
  }

  Solver::initializeSRs();

  /* Allocate memory for all SR volumes and dev_materials on the device */
  try{

    /* Store pointers to arrays of SR data created on the host by the
     * the parent class Solver::initializeSRs() routine */
    FP_PRECISION* host_SR_volumes = _SR_volumes;
    int* host_SR_materials = _SR_materials;

    /* Allocate memory on device for SR volumes and Material indices */
    cudaMalloc((void**)&_SR_volumes, _num_SRs * sizeof(FP_PRECISION));
    cudaMalloc((void**)&_SR_materials, _num_SRs * sizeof(int));

    /* Create a temporary SR to material indices array */
    int* SRs_to_material_indices = new int[_num_SRs];

    /* Populate SR Material indices array */
    for (int i = 0; i < _num_SRs; i++)
      SRs_to_material_indices[i] = _material_IDs_to_indices[_geometry->
        findSRMaterial(i)->getId()];

    /* Copy the arrays of SR data to the device */
    cudaMemcpy((void*)_SR_volumes, (void*)host_SR_volumes,
      _num_SRs * sizeof(FP_PRECISION), cudaMemcpyHostToDevice);
    cudaMemcpy((void*)_SR_materials, (void*)SRs_to_material_indices,
      _num_SRs * sizeof(int), cudaMemcpyHostToDevice);

    /* Copy the number of SRs into constant memory on the GPU */
    cudaMemcpyToSymbol(num_SRs, (void*)&_num_SRs, sizeof(int), 0,
      cudaMemcpyHostToDevice);

    /* Free the array of SRs data allocated by the Solver parent class */
    free(host_SR_volumes);
    free(host_SR_materials);

    /* Free the temporary array of SRs to material indices on the host */
    free(SRs_to_material_indices);
  }
  catch(std::exception &e) {
    log_printf(ERROR, "Could not allocate memory for SRs on GPU");
  }
}


/**
 * @brief Allocates all Materials data on the GPU.
 * @details This method loops over the materials in the host_materials map.
 *          Since CUDA does not support std::map data types on the device,
 *          the materials map must be converted to an array and a map created
 *          that maps a material ID to an indice in the new materials array. In
 *          initializeTracks, this map is used to convert the Material ID
 *          associated with every segment to an index in the materials array.
 * @param mode the solution type (FORWARD or ADJOINT)
 */
void GPUSolver::initializeMaterials(solverMode mode) {

  Solver::initializeMaterials(mode);

  log_printf(INFO, "Initializing materials on the GPU...");

  /* Copy the number of energy groups to constant memory on the GPU */
  cudaMemcpyToSymbol(num_groups, (void*)&_num_groups, sizeof(int), 0,
                     cudaMemcpyHostToDevice);

  /* Delete old materials array if it exists */
  if (_materials != NULL)
    cudaFree(_materials);

  /* Allocate memory for all dev_materials on the device */
  try{

    std::map<int, Material*> host_materials=_geometry->getAllMaterials();
    std::map<int, Material*>::iterator iter;
    int material_index = 0;

    /* Iterate through all Materials and clone them as dev_material structs
     * on the device */
    cudaMalloc((void**)&_materials, _num_materials * sizeof(dev_material));
    for (iter=host_materials.begin(); iter != host_materials.end(); ++iter) {
      clone_material(iter->second, &_materials[material_index]);
      material_index++;
    }
  }
  catch(std::exception &e) {
    log_printf(ERROR, "Could not allocate memory for Materials on GPU");
  }
}


/**
 * @brief Allocates memory for all Tracks on the GPU
 */
void GPUSolver::initializeTracks() {

  log_printf(INFO, "Initializing tracks on the GPU...");

  /* Delete old Tracks array if it exists */
  if (_dev_tracks != NULL)
    cudaFree(_dev_tracks);

  /* Allocate memory for all Tracks and Track offset indices on the device */
  try{

    /* Allocate array of dev_tracks */
    cudaMalloc((void**)&_dev_tracks, _tot_num_tracks * sizeof(dev_track));

    /* Iterate through all Tracks and clone them as dev_tracks on the device */
    int index;

    for (int i=0; i < _tot_num_tracks; i++) {

      clone_track(_tracks[i], &_dev_tracks[i], _material_IDs_to_indices);

      /* Get indices to next tracks along "forward" and "reverse" directions */
      index = _tracks[i]->getTrackIn()->getUid();
      cudaMemcpy((void*)&_dev_tracks[i]._track_in,
                 (void*)&index, sizeof(int), cudaMemcpyHostToDevice);

      index = _tracks[i]->getTrackOut()->getUid();
      cudaMemcpy((void*)&_dev_tracks[i]._track_out,
                 (void*)&index, sizeof(int), cudaMemcpyHostToDevice);
    }

    /* Copy the total number of Tracks into constant memory on GPU */
    cudaMemcpyToSymbol(tot_num_tracks, (void*)&_tot_num_tracks,
                       sizeof(int), 0, cudaMemcpyHostToDevice);

    /* Copy the number of azimuthal angles into constant memory on GPU */
    cudaMemcpyToSymbol(num_azim, (void*)&_num_azim, sizeof(int), 0,
                       cudaMemcpyHostToDevice);
  }

  catch(std::exception &e) {
    log_printf(ERROR, "Could not allocate memory for Tracks on GPU");
  }
}


/**
 * @brief Allocates memory for Track boundary angular and SR scalar fluxes.
 * @details Deletes memory for old flux vectors if they were allocated for a
 *          previous simulation.
 */
void GPUSolver::initializeFluxArrays() {

  log_printf(INFO, "Initializing flux vectors on the GPU...");

  /* Clear Thrust vectors' memory if previously allocated */
  _boundary_flux.clear();
  _scalar_flux.clear();
  _old_scalar_flux.clear();

  /* Allocate memory for all flux arrays on the device */
  try{
    int size = 2 * _tot_num_tracks * _polar_times_groups;
    _boundary_flux.resize(size);

    size = _num_SRs * _num_groups;
    _scalar_flux.resize(size);
    _old_scalar_flux.resize(size);
  }
  catch(std::exception &e) {
    log_printf(ERROR, "Could not allocate memory for fluxes on GPU");
  }
}


/**
 * @brief Allocates memory for SR source vectors on the GPU.
 * @details Deletes memory for old source vectors if they were allocated
 *          for a previous simulation.
 */
void GPUSolver::initializeSourceArrays() {

  log_printf(INFO, "Initializing source vectors on the GPU...");

  /* Clear Thrust vectors' memory if previously allocated */
  _reduced_sources.clear();
  _fixed_sources.clear();

  int size = _num_SRs * _num_groups;

  /* Allocate memory for all source arrays on the device */
  try{
    _reduced_sources.resize(size);
    _fixed_sources.resize(size);
  }
  catch(std::exception &e) {
    log_printf(ERROR, "Could not allocate memory for sources on GPU");
  }

  /* Initialize fixed sources to zero */
  thrust::fill(_fixed_sources.begin(), _fixed_sources.end(), 0.0);

  /* Fill fixed sources with those assigned by Cell, Material or SR */
  initializeFixedSources();
}


/**
 * @brief Populates array of fixed sources assigned by SR.
 */
void GPUSolver::initializeFixedSources() {

  Solver::initializeFixedSources();

  int sr_id, group;
  std::pair<int, int> sr_group_key;
  std::map< std::pair<int, int>, FP_PRECISION >::iterator sr_iter;

  /* Populate fixed source array with any user-defined sources */
  for (sr_iter = _fix_src_SR_map.begin();
       sr_iter != _fix_src_SR_map.end(); ++sr_iter) {

    /* Get the SR with an assigned fixed source */
    sr_group_key = sr_iter->first;
    sr_id = sr_group_key.first;
    group = sr_group_key.second;

    if (group <= 0 || group > _num_groups)
      log_printf(ERROR,"Unable to use fixed source for group %d in "
                 "a %d energy group problem", group, _num_groups);

    if (sr_id < 0 || sr_id >= _num_SRs)
      log_printf(ERROR,"Unable to use fixed source for SR %d with only "
                 "%d SRs in the geometry", sr_id, _num_SRs);

    _fixed_sources(sr_id, group-1) = _fix_src_SR_map[sr_group_key];
  }
}


/**
 * @brief Zero each Track's boundary fluxes for each energy group and polar
 *        angle in the "forward" and "reverse" directions.
 */
void GPUSolver::zeroTrackFluxes() {
  thrust::fill(_boundary_flux.begin(), _boundary_flux.end(), 0.0);
}


/**
 * @brief Set the scalar flux for each SR and energy group to some value.
 * @param value the value to assign to each SR scalar flux
 */
void GPUSolver::flattenSRFluxes(FP_PRECISION value) {
  thrust::fill(_scalar_flux.begin(), _scalar_flux.end(), value);
}


/**
 * @brief Stores the SR scalar fluxes in the old scalar flux array.
 */
void GPUSolver::storeSRFluxes() {
  thrust::copy(_scalar_flux.begin(), _scalar_flux.end(),
               _old_scalar_flux.begin());
}


/**
 * @brief Normalizes all SR scalar fluxes and Track boundary angular
 *        fluxes to the total fission source (times \f$ \nu \f$).
 */
void GPUSolver::normalizeFluxes() {

  /** Create Thrust vector of fission sources in each SR */
  thrust::device_vector<FP_PRECISION> fission_sources_vec;
  fission_sources_vec.resize(_B * _T);
  FP_PRECISION* fission_sources =
       thrust::raw_pointer_cast(&fission_sources_vec[0]);

  FP_PRECISION* scalar_flux =
       thrust::raw_pointer_cast(&_scalar_flux[0]);

  int shared_mem = sizeof(FP_PRECISION) * _T;

  computeFissionSourcesOnDevice<<<_B, _T, shared_mem>>>(_SR_volumes,
                                                        _SR_materials,
                                                        _materials,
                                                        scalar_flux,
                                                        fission_sources);

  FP_PRECISION norm_factor = 1.0 / thrust::reduce(fission_sources_vec.begin(),
                                                  fission_sources_vec.end());

  /* Multiply all scalar and angular fluxes by the normalization constant */
  thrust::transform(_scalar_flux.begin(), _scalar_flux.end(),
                    thrust::constant_iterator<FP_PRECISION>(norm_factor),
                    _scalar_flux.begin(), thrust::multiplies<FP_PRECISION>());
  thrust::transform(_old_scalar_flux.begin(), _old_scalar_flux.end(),
                    thrust::constant_iterator<FP_PRECISION>(norm_factor),
                    _old_scalar_flux.begin(),
                    thrust::multiplies<FP_PRECISION>());
  thrust::transform(_boundary_flux.begin(), _boundary_flux.end(),
                    thrust::constant_iterator<FP_PRECISION>(norm_factor),
                    _boundary_flux.begin(), thrust::multiplies<FP_PRECISION>());

  /* Clear Thrust vector of SR fission sources */
  fission_sources_vec.clear();
}


/**
 * @brief Computes the total source (fission, scattering, fixed) in each SR.
 * @details This method computes the total source in each SR based on
 *          this iteration's current approximation to the scalar flux.
 */
void GPUSolver::computeSRSources() {

  FP_PRECISION* scalar_flux =
       thrust::raw_pointer_cast(&_scalar_flux[0]);
  FP_PRECISION* fixed_sources =
       thrust::raw_pointer_cast(&_fixed_sources[0]);
  FP_PRECISION* reduced_sources =
       thrust::raw_pointer_cast(&_reduced_sources[0]);

  computeSRSourcesOnDevice<<<_B, _T>>>(_SR_materials, _materials,
                                        scalar_flux, fixed_sources,
                                        reduced_sources, 1.0 / _k_eff);
}


/**
 * @brief Computes the fission source in each SR.
 * @details This method computes the fission source in each SR based on
 *          this iteration's current approximation to the scalar flux.
 */
void GPUSolver::computeSRFissionSources() {

  FP_PRECISION* scalar_flux =
       thrust::raw_pointer_cast(&_scalar_flux[0]);
  FP_PRECISION* reduced_sources =
       thrust::raw_pointer_cast(&_reduced_sources[0]);

  computeSRFissionSourcesOnDevice<<<_B, _T>>>(_SR_materials, _materials, true,
                                               scalar_flux, reduced_sources);
}


/**
 * @brief Computes the scatter source in each SR.
 * @details This method computes the scatter source in each SR based on
 *          this iteration's current approximation to the scalar flux.
 */
void GPUSolver::computeSRScatterSources() {

  FP_PRECISION* scalar_flux =
       thrust::raw_pointer_cast(&_scalar_flux[0]);
  FP_PRECISION* reduced_sources =
       thrust::raw_pointer_cast(&_reduced_sources[0]);

  computeSRScatterSourcesOnDevice<<<_B, _T>>>(_SR_materials, _materials, true,
                                               scalar_flux, reduced_sources);
}


/**
 * @brief This method performs one transport sweep of all azimuthal angles,
 *        Tracks, Track segments, polar angles and energy groups.
 * @details The method integrates the flux along each Track and updates the
 *          boundary fluxes for the corresponding output Track, while updating
 *          the scalar flux in each flat source region.
 */
void GPUSolver::transportSweep() {

  int shared_mem = _T * _two_times_num_polar * sizeof(FP_PRECISION);
  int tid_offset = 0;
  int tid_max = 0;

  log_printf(DEBUG, "Transport sweep on device with %d blocks and %d threads",
             _B, _T);

  /* Get device pointer to the Thrust vectors */
  FP_PRECISION* scalar_flux =
       thrust::raw_pointer_cast(&_scalar_flux[0]);
  FP_PRECISION* boundary_flux =
       thrust::raw_pointer_cast(&_boundary_flux[0]);
  FP_PRECISION* reduced_sources =
       thrust::raw_pointer_cast(&_reduced_sources[0]);

  /* Initialize flux in each SR to zero */
  flattenSRFluxes(0.0);

  /* Loop over the parallel track groups and perform transport sweep on tracks
   * in that group */
  for (int g=0; g < _num_parallel_track_groups; g++) {
    tid_offset = tid_max * _num_groups;
    tid_max += _track_generator->getNumTracksByParallelGroup(g);

    transportSweepOnDevice<<<_B, _T, shared_mem>>>(scalar_flux, boundary_flux,
                                                   reduced_sources,
                                                   _materials, _dev_tracks,
                                                   tid_offset, tid_max);

    cudaDeviceSynchronize();
  }
}


/**
 * @brief Add the source term contribution in the transport equation to
 *        the SR scalar flux.
 */
void GPUSolver::addSourceToScalarFlux() {
  FP_PRECISION* scalar_flux =
       thrust::raw_pointer_cast(&_scalar_flux[0]);
  FP_PRECISION* reduced_sources =
       thrust::raw_pointer_cast(&_reduced_sources[0]);

  addSourceToScalarFluxOnDevice<<<_B,_T>>>(scalar_flux, reduced_sources,
                                           _SR_volumes, _SR_materials,
                                           _materials);
}


/**
 * @brief Compute \f$ k_{eff} \f$ from successive fission sources.
 * @details This method computes the current approximation to the
 *          multiplication factor on this iteration as follows:
 *          \f$ k_{eff} = \frac{\displaystyle\sum_{i \in I}
 *                        \displaystyle\sum_{g \in G} \nu \Sigma^F_g \Phi V_{i}}
 *                        {\displaystyle\sum_{i \in I}
 *                        \displaystyle\sum_{g \in G} (\Sigma^T_g \Phi V_{i} -
 *                        \Sigma^S_g \Phi V_{i} - L_{i,g})} \f$
 */
void GPUSolver::computeKeff() {

  FP_PRECISION fission;

  thrust::device_vector<FP_PRECISION> fission_vec;
  fission_vec.resize(_B * _T);

  FP_PRECISION* fiss_ptr = thrust::raw_pointer_cast(&fission_vec[0]);
  FP_PRECISION* flux = thrust::raw_pointer_cast(&_scalar_flux[0]);

  /* Compute the total, fission and scattering reaction rates on device.
   * This kernel stores partial rates in a Thrust vector with as many
   * entries as CUDAthreads executed by the kernel */
  computeSRFissionRatesOnDevice<<<_B, _T>>>(_SR_volumes, _SR_materials,
                                             _materials, flux, fiss_ptr);

  /* Compute the total fission source */
  fission = thrust::reduce(fission_vec.begin(), fission_vec.end());

  _k_eff *= fission;

  fission_vec.clear();
}


/**
 * @brief Computes the residual between source/flux iterations.
 * @param res_type the type of residuals to compute
 *        (SCALAR_FLUX, FISSION_SOURCE, TOTAL_SOURCE)
 * @return the average residual in each flat source region
 */
double GPUSolver::computeResidual(residualType res_type) {

  int norm;
  double residual;
  isinf_test inf_test;
  isnan_test nan_test;

  /* Allocate Thrust vector for residuals in each SR */
  thrust::device_vector<double> residuals(_num_SRs);

  if (res_type == SCALAR_FLUX) {

    norm = _num_SRs;

    /* Allocate Thrust vector for residuals */
    thrust::device_vector<FP_PRECISION> fp_residuals(_num_SRs * _num_groups);
    thrust::device_vector<FP_PRECISION> SR_fp_residuals(_num_SRs);

    /* Compute the relative flux change in each SR and group */
    thrust::transform(_scalar_flux.begin(), _scalar_flux.end(),
                      _old_scalar_flux.begin(), fp_residuals.begin(),
                      thrust::minus<FP_PRECISION>());
    thrust::transform(fp_residuals.begin(), fp_residuals.end(),
                      _old_scalar_flux.begin(), fp_residuals.begin(),
                      thrust::divides<FP_PRECISION>());

    /* Replace INF and NaN values (from divide by zero) with 0. */
    thrust::replace_if(fp_residuals.begin(), fp_residuals.end(), inf_test, 0);
    thrust::replace_if(fp_residuals.begin(), fp_residuals.end(), nan_test, 0);

    /* Square the residuals */
    thrust::transform(fp_residuals.begin(), fp_residuals.end(),
                      fp_residuals.begin(), fp_residuals.begin(),
                      thrust::multiplies<FP_PRECISION>());

    typedef thrust::device_vector<FP_PRECISION>::iterator Iterator;

    /* Reduce flux residuals across energy groups within each SR */
    for (int e=0; e < _num_groups; e++) {
      strided_range<Iterator> strider(fp_residuals.begin() + e,
                                      fp_residuals.end(), _num_groups);
      thrust::transform(SR_fp_residuals.begin(), SR_fp_residuals.end(),
                        strider.begin(), SR_fp_residuals.begin(),
                        thrust::plus<FP_PRECISION>());
    }

    /* Copy the FP_PRECISION residual to the double precision residual */
    thrust::copy(SR_fp_residuals.begin(),
                 SR_fp_residuals.end(), residuals.begin());

    /* Sum up the residuals */
    residual = thrust::reduce(residuals.begin(), residuals.end());

    /* Deallocate memory for Thrust vectors */
    fp_residuals.clear();
    SR_fp_residuals.clear();
    residuals.clear();

    /* Normalize the residual */
    residual = sqrt(residual / norm);

    return residual;
  }

  else if (res_type == FISSION_SOURCE) {

    if (_num_fissionable_SRs == 0)
      log_printf(ERROR, "The Solver is unable to compute a "
                 "FISSION_SOURCE residual without fissionable SRs");

    norm = _num_fissionable_SRs;

    /* Allocate Thrust vectors for fission sources in each SR, group */
    thrust::device_vector<FP_PRECISION> new_fission_sources_vec(_num_SRs * _num_groups);
    thrust::device_vector<FP_PRECISION> old_fission_sources_vec(_num_SRs * _num_groups);

    /* Allocate Thrust vectors for energy-integrated fission sources in each SR */
    thrust::device_vector<FP_PRECISION> SR_old_fiss_src(_num_SRs);
    thrust::device_vector<FP_PRECISION> SR_new_fiss_src(_num_SRs);

    /* Cast Thrust vectors as array pointers */
    FP_PRECISION* old_fission_sources =
         thrust::raw_pointer_cast(&old_fission_sources_vec[0]);
    FP_PRECISION* new_fission_sources =
         thrust::raw_pointer_cast(&new_fission_sources_vec[0]);
    FP_PRECISION* scalar_flux =
         thrust::raw_pointer_cast(&_scalar_flux[0]);
    FP_PRECISION* old_scalar_flux =
         thrust::raw_pointer_cast(&_old_scalar_flux[0]);

    /* Compute the old and new nu-fission sources in each SR, group */
    computeSRFissionSourcesOnDevice<<<_B, _T>>>(_SR_materials, _materials, false,
                                                 old_scalar_flux, old_fission_sources);
    computeSRFissionSourcesOnDevice<<<_B, _T>>>(_SR_materials, _materials, false,
                                                 scalar_flux, new_fission_sources);

    typedef thrust::device_vector<FP_PRECISION>::iterator Iterator;

    /* Reduce nu-fission sources across energy groups within each SR */
    for (int e=0; e < _num_groups; e++) {
      strided_range<Iterator> old_strider(old_fission_sources_vec.begin() + e,
                                          old_fission_sources_vec.end(), _num_groups);
      strided_range<Iterator> new_strider(new_fission_sources_vec.begin() + e,
                                          new_fission_sources_vec.end(), _num_groups);
      thrust::transform(SR_old_fiss_src.begin(), SR_old_fiss_src.end(),
                        old_strider.begin(), SR_old_fiss_src.begin(),
                        thrust::plus<FP_PRECISION>());
      thrust::transform(SR_new_fiss_src.begin(), SR_new_fiss_src.end(),
                        new_strider.begin(), SR_new_fiss_src.begin(),
                        thrust::plus<FP_PRECISION>());
    }

    /* Compute the relative nu-fission source change in each SR */
    thrust::transform(SR_new_fiss_src.begin(), SR_new_fiss_src.end(),
                      SR_old_fiss_src.begin(), residuals.begin(),
                      thrust::minus<FP_PRECISION>());
    thrust::transform(residuals.begin(), residuals.end(),
                      SR_old_fiss_src.begin(), residuals.begin(),
                      thrust::divides<FP_PRECISION>());

    /* Deallocate memory for Thrust vectors */
    old_fission_sources_vec.clear();
    new_fission_sources_vec.clear();
    SR_old_fiss_src.clear();
    SR_new_fiss_src.clear();
  }

  else if (res_type == TOTAL_SOURCE) {

    norm = _num_SRs;

    /* Allocate Thrust vectors for fission/scatter sources in each SR, group */
    thrust::device_vector<FP_PRECISION> new_sources_vec(_num_SRs * _num_groups);
    thrust::device_vector<FP_PRECISION> old_sources_vec(_num_SRs * _num_groups);
    thrust::fill(new_sources_vec.begin(), new_sources_vec.end(), 0.0);
    thrust::fill(old_sources_vec.begin(), old_sources_vec.end(), 0.0);

    /* Allocate Thrust vectors for energy-integrated fission/scatter sources in each SR */
    thrust::device_vector<FP_PRECISION> SR_old_src(_num_SRs);
    thrust::device_vector<FP_PRECISION> SR_new_src(_num_SRs);
    thrust::fill(SR_old_src.begin(), SR_old_src.end(), 0.);
    thrust::fill(SR_new_src.begin(), SR_new_src.end(), 0.);

    /* Cast Thrust vectors as array pointers */
    FP_PRECISION* old_sources =
         thrust::raw_pointer_cast(&old_sources_vec[0]);
    FP_PRECISION* new_sources =
         thrust::raw_pointer_cast(&new_sources_vec[0]);
    FP_PRECISION* scalar_flux =
         thrust::raw_pointer_cast(&_scalar_flux[0]);
    FP_PRECISION* old_scalar_flux =
         thrust::raw_pointer_cast(&_old_scalar_flux[0]);

    /* Compute nu-fission source */

    /* Compute the old and new nu-fission sources in each SR, group */
    computeSRFissionSourcesOnDevice<<<_B, _T>>>(_SR_materials, _materials, false,
                                                 old_scalar_flux, old_sources);
    computeSRFissionSourcesOnDevice<<<_B, _T>>>(_SR_materials, _materials, false,
                                                 scalar_flux, new_sources);

    typedef thrust::device_vector<FP_PRECISION>::iterator Iterator;

    /* Reduce nu-fission sources across energy groups within each SR */
    for (int e=0; e < _num_groups; e++) {
      strided_range<Iterator> old_strider(old_sources_vec.begin() + e,
                                          old_sources_vec.end(), _num_groups);
      strided_range<Iterator> new_strider(new_sources_vec.begin() + e,
                                          new_sources_vec.end(), _num_groups);
      thrust::transform(SR_old_src.begin(), SR_old_src.end(),
                        old_strider.begin(), SR_old_src.begin(),
                        thrust::plus<FP_PRECISION>());
      thrust::transform(SR_new_src.begin(), SR_new_src.end(),
                        new_strider.begin(), SR_new_src.begin(),
                        thrust::plus<FP_PRECISION>());
    }

    /* Multiply fission sources by inverse keff */
    thrust::for_each(SR_new_src.begin(), SR_new_src.end(),
                     multiplyByConstant<FP_PRECISION>(1. / _k_eff));
    thrust::for_each(SR_old_src.begin(), SR_old_src.end(),
                     multiplyByConstant<FP_PRECISION>(1. / _k_eff));

    /* Compute scatter source */

    /* Reset sources Thrust vectors to zero */
    thrust::fill(new_sources_vec.begin(), new_sources_vec.end(), 0.0);
    thrust::fill(old_sources_vec.begin(), old_sources_vec.end(), 0.0);

    /* Compute the old and new scattering sources in each SR, group */
    computeSRScatterSourcesOnDevice<<<_B, _T>>>(_SR_materials, _materials, false,
                                                 old_scalar_flux, old_sources);
    computeSRScatterSourcesOnDevice<<<_B, _T>>>(_SR_materials, _materials, false,
                                                 scalar_flux, new_sources);

    /* Reduce scatter sources across energy groups within each SR */
    for (int e=0; e < _num_groups; e++) {
      strided_range<Iterator> old_strider(old_sources_vec.begin() + e,
                                          old_sources_vec.end(), _num_groups);
      strided_range<Iterator> new_strider(new_sources_vec.begin() + e,
                                          new_sources_vec.end(), _num_groups);
      thrust::transform(SR_old_src.begin(), SR_old_src.end(),
                        old_strider.begin(), SR_old_src.begin(),
                        thrust::plus<FP_PRECISION>());
      thrust::transform(SR_new_src.begin(), SR_new_src.end(),
                        new_strider.begin(), SR_new_src.begin(),
                        thrust::plus<FP_PRECISION>());
    }

    /* Compute the relative total source change in each SR */
    thrust::transform(SR_new_src.begin(), SR_new_src.end(),
                      SR_old_src.begin(), residuals.begin(),
                      thrust::minus<FP_PRECISION>());
    thrust::transform(residuals.begin(), residuals.end(),
                      SR_old_src.begin(), residuals.begin(),
                      thrust::divides<FP_PRECISION>());

    /* Deallocate memory for Thrust vectors */
    old_sources_vec.clear();
    new_sources_vec.clear();
    SR_old_src.clear();
    SR_new_src.clear();
  }

  /* Replace INF and NaN values (from divide by zero) with 0. */
  thrust::replace_if(residuals.begin(), residuals.end(), inf_test, 0);
  thrust::replace_if(residuals.begin(), residuals.end(), nan_test, 0);

  /* Square the residuals */
  thrust::transform(residuals.begin(), residuals.end(),
                    residuals.begin(), residuals.begin(),
                    thrust::multiplies<double>());

  /* Sum up the residuals */
  residual = thrust::reduce(residuals.begin(), residuals.end());

  /* Deallocate memory for residuals vector */
  residuals.clear();

  /* Normalize the residual */
  residual = sqrt(residual / norm);

  return residual;
}


/**
 * @brief Computes the volume-averaged, energy-integrated nu-fission rate in
 *        each SR and stores them in an array indexed by SR ID.
 * @details This is a helper method for SWIG to allow users to retrieve
 *          SR nu-fission rates as a NumPy array. An example of how this method
 *          can be called from Python is as follows:
 *
 * @code
 *          num_SRs = geometry.getNumSRs()
 *          fission_rates = solver.computeSRFissionRates(num_SRs)
 * @endcode
 *
 * @param fission_rates an array to store the nu-fission rates (implicitly
 *                      passed in as a NumPy array from Python)
 * @param num_SRs the number of SRs passed in from Python
 */
void GPUSolver::computeSRFissionRates(double* fission_rates, int num_SRs) {

  log_printf(INFO, "Computing SR fission rates...");

  /* Allocate memory for the SR nu-fission rates on the device and host */
  FP_PRECISION* dev_fission_rates;
  cudaMalloc((void**)&dev_fission_rates, _num_SRs * sizeof(FP_PRECISION));
  FP_PRECISION* host_fission_rates = new FP_PRECISION[_num_SRs];

  FP_PRECISION* scalar_flux =
       thrust::raw_pointer_cast(&_scalar_flux[0]);

  /* Compute the SR nu-fission rates on the device */
  computeSRFissionRatesOnDevice<<<_B, _T>>>(_SR_volumes, _SR_materials,
                                             _materials, scalar_flux,
                                             dev_fission_rates);

  /* Copy the nu-fission rate array from the device to the host */
  cudaMemcpy((void*)host_fission_rates, (void*)dev_fission_rates,
             _num_SRs * sizeof(FP_PRECISION), cudaMemcpyDeviceToHost);

  /* Populate the double precision NumPy array for the output */
  for (int i=0; i < _num_SRs; i++)
    fission_rates[i] = host_fission_rates[i];

  /* Deallocate the memory assigned to store the fission rates on the device */
  cudaFree(dev_fission_rates);
  delete [] host_fission_rates;
}<|MERGE_RESOLUTION|>--- conflicted
+++ resolved
@@ -1,4 +1,4 @@
-#include "GPUSolver.h"
+include "GPUSolver.h"
 
 /** The number of azimuthal angles */
 __constant__ int num_azim[1];
@@ -679,15 +679,9 @@
   /* Iterate over all SRs */
   while (tid < *num_SRs) {
 
-<<<<<<< HEAD
     curr_material = &materials[SR_materials[tid]];
     nu_sigma_f = curr_material->_nu_sigma_f;
     volume = SR_volumes[tid];
-=======
-    curr_material = &materials[FSR_materials[tid]];
-    sigma_f = curr_material->_sigma_f;
-    volume = FSR_volumes[tid];
->>>>>>> a88ae938
 
     FP_PRECISION curr_fiss = 0.;
 
