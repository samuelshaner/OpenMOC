#include "Geometry.h"


/**
 * @brief Resets the auto-generated unique IDs for Materials, Surfaces,
 *        Cells and Universes/Lattices to 10000.
 */
void reset_auto_ids() {
  reset_material_id();
  reset_surf_id();
  reset_cell_id();
  reset_universe_id();
}


/**
 * @brief Constructor initializes an empty Geometry.
 */
Geometry::Geometry() {

  _num_FSRs = 0;

  _max_seg_length = 0;
  _min_seg_length = std::numeric_limits<double>::infinity();

  /* Initialize CMFD object to NULL */
  _cmfd = NULL;

  /* initialize _num_FSRs lock */
  _num_FSRs_lock = new omp_lock_t;
  omp_init_lock(_num_FSRs_lock);
}


/**
 * @brief Destructor clears FSR to Cells and Materials maps.
 */
Geometry::~Geometry() {

  /* Free FSR  maps if they were initialized */
  if (_num_FSRs != 0) {
    _FSR_keys_map.clear();
    _FSRs_to_keys.clear();
    _FSRs_to_material_IDs.clear();
  }
}


/**
 * @brief Returns the total height (y extent) of the Geometry in cm.
 * @return the total height of the Geometry (cm)
 */
double Geometry::getHeight() {
  return (getMaxY() - getMinY());
}


/**
 * @brief Returns the total width (x extent) of the Geometry in cm.
 * @return the total width of the Geometry (cm)
 */
double Geometry::getWidth() {
  return (getMaxX() - getMinX());
}


/**
 * @brief Return the minimum x-coordinate contained by the Geometry.
 * @return the minimum x-coordinate (cm)
 */
double Geometry::getMinX() {
  return _root_universe->getMinX();
}


/**
 * @brief Return the maximum x-coordinate contained by the Geometry.
 * @return the maximum x-coordinate (cm)
 */
double Geometry::getMaxX() {
  return _root_universe->getMaxX();
}


/**
 * @brief Return the minimum y-coordinate contained by the Geometry.
 * @return the minimum y-coordinate (cm)
 */
double Geometry::getMinY() {
  return _root_universe->getMinY();
}


/**
 * @brief Return the maximum y-coordinate contained by the Geometry.
 * @return the maximum y-coordinate (cm)
 */
double Geometry::getMaxY() {
  return _root_universe->getMaxY();
}


/**
 * @brief Return the minimum z-coordinate contained by the Geometry.
 * @return the minimum z-coordinate (cm)
 */
double Geometry::getMinZ() {
  return _root_universe->getMinZ();
}


/**
 * @brief Return the maximum z-coordinate contained by the Geometry.
 * @return the maximum z-coordinate (cm)
 */
double Geometry::getMaxZ() {
  return _root_universe->getMaxZ();
}


/**
 * @brief Returns the boundary conditions (REFLECTIVE or VACUUM) at the
 *        minimum x-coordinate in the Geometry.
 * @return the boundary conditions for the minimum x-coordinate in the Geometry
 */
int Geometry::getMinXBoundaryType() {
  return _root_universe->getMinXBoundaryType();
}


/**
 * @brief Returns the boundary conditions (REFLECTIVE or VACUUM) at the
 *        maximum x-coordinate in the Geometry.
 * @return the boundary conditions for the maximum z-coordinate in the Geometry
 */
int Geometry::getMaxXBoundaryType() {
  return _root_universe->getMaxXBoundaryType();
}


/**
 * @brief Returns the boundary conditions (REFLECTIVE or VACUUM) at the
 *        minimum y-coordinate in the Geometry.
 * @return the boundary conditions for the minimum y-coordinate in the Geometry
 */
int Geometry::getMinYBoundaryType() {
  return _root_universe->getMinYBoundaryType();
}


/**
 * @brief Returns the boundary conditions (REFLECTIVE or VACUUM) at the
 *        maximum y-coordinate in the Geometry.
 * @return the boundary conditions for the maximum y-coordinate in the Geometry
 */
int Geometry::getMaxYBoundaryType() {
  return _root_universe->getMaxYBoundaryType();
}


/**
 * @brief Returns the boundary conditions (REFLECTIVE or VACUUM) at the
 *        minimum z-coordinate in the Geometry.
 * @return the boundary conditions for the minimum z-coordinate in the Geometry
 */
int Geometry::getMinZBoundaryType() {
  return _root_universe->getMinZBoundaryType();
}


/**
 * @brief Returns the boundary conditions (REFLECTIVE or VACUUM) at the
 *        maximum z-coordinate in the Geometry.
 * @return the boundary conditions for the maximum z-coordinate in the Geometry
 */
int Geometry::getMaxZBoundaryType() {
  return _root_universe->getMaxZBoundaryType();
}


/**
 * @brief Returns the number of flat source regions in the Geometry.
 * @return number of FSRs
 */
int Geometry::getNumFSRs() {
  return _num_FSRs;
}


/**
 * @brief Sets the number of flat source regions (FSRs) in the Geometry.
 * @param num_fsrs number of FSRs
 */
void Geometry::setNumFSRs(int num_fsrs) {
  _num_FSRs = num_fsrs;
}


/**
 * @brief Returns the number of energy groups for each Material's nuclear data.
 * @return the number of energy groups
 */
int Geometry::getNumEnergyGroups() {

  std::map<int, Material*> materials = getAllMaterials();
  std::map<int, Material*>::iterator iter;
  int num_groups = materials.begin()->second->getNumEnergyGroups();

  if (materials.size() == 0)
    log_printf(ERROR, "Unable to return the number of energy groups from "
               "the Geometry since it does not contain any Materials");

  for (iter = materials.begin(); iter != materials.end(); ++iter) {
    if (iter->second->getNumEnergyGroups() != num_groups)
      log_printf(ERROR, "Unable to return the number of energy groups from "
                 "the Geometry since it contains different numbers of groups: "
                 "%d and %d", num_groups, iter->second->getNumEnergyGroups());
  }

  return num_groups;
}


/**
 * @brief Returns the number of Materials in the Geometry.
 * @return the number of Materials
 */
int Geometry::getNumMaterials() {
  std::map<int, Material*> all_materials = getAllMaterials();
  int num_materials = all_materials.size();
  return num_materials;
}


/**
 * @brief Returns the number of Cells in the Geometry.
 * @return the number of Cells
 */
int Geometry::getNumCells() {

  int num_cells = 0;

  if (_root_universe != NULL) {
    std::map<int, Cell*> all_cells = _root_universe->getAllCells();
    num_cells = all_cells.size();
  }

  return num_cells;
}


/**
 * @brief Return the max Track segment length computed during segmentation (cm)
 * @return max Track segment length (cm)
 */
double Geometry::getMaxSegmentLength() {
  return _max_seg_length;
}


/**
 * @brief Return the min Track segment length computed during segmentation (cm)
 * @return min Track segment length (cm)
 */
double Geometry::getMinSegmentLength() {
  return _min_seg_length;
}


/**
 * @brief Return a std::map container of Material IDs (keys) with Materials
 *        pointers (values).
 * @return a std::map of Materials indexed by Material ID in the geometry
 */
std::map<int, Material*> Geometry::getAllMaterials() {

  std::map<int, Material*> all_materials;
  Cell* cell;
  Material* material;

  if (_root_universe != NULL) {
    std::map<int, Cell*> all_cells = _root_universe->getAllCells();
    std::map<int, Cell*>::iterator iter;

    for (iter = all_cells.begin(); iter != all_cells.end(); ++iter) {
      cell = (*iter).second;

      if (cell->getType() == MATERIAL) {
        material = static_cast<CellBasic*>(cell)->getMaterial();
        all_materials[material->getId()] = material;
      }
    }
  }

  return all_materials;
}


/**
 * @brief Returns the Universe at the root node in the CSG tree.
 * @return the root Universe
 */
Universe* Geometry::getRootUniverse() {
  return _root_universe;
}


/**
 * @brief Returns a pointer to the CMFD object.
 * @return A pointer to the CMFD object
 */
Cmfd* Geometry::getCmfd(){
  return _cmfd;
}


/**
 * @brief Sets the root Universe for the CSG tree.
 * @param root_universe the root Universe of the CSG tree.
 */
void Geometry::setRootUniverse(Universe* root_universe) {
  _root_universe = root_universe;
}


/**
 * @brief Sets the pointer to a CMFD object used for acceleration.
 * @param A pointer to the CMFD object
 */
void Geometry::setCmfd(Cmfd* cmfd){
  _cmfd = cmfd;
}


/**
 * @brief Find the Cell that this LocalCoords object is in at the lowest level
 *        of the nested Universe hierarchy.
 * @details This method assumes that the LocalCoords has been initialized
 *          with coordinates and a Universe ID. The method will recursively
 *          find the Cell on the lowest level of the nested Universe hierarchy
 *          by building a linked list of LocalCoords from the LocalCoord
 *          passed in as an argument down to the lowest level Cell found. In
 *          the process it will set the coordinates at each level of the
 *          hierarchy for each LocalCoord in the linked list for the Lattice
 *          or Universe that it is in. If the LocalCoords is outside the bounds
 *          of the Geometry or on the boundaries this method will return NULL;
 *          otherwise it will return a pointer to the Cell that is found by the
 *          recursive Geometry::findCell(...) method.
 * @param coords pointer to a LocalCoords object
 * @return returns a pointer to a Cell if found, NULL if no Cell found
 */
CellBasic* Geometry::findCellContainingCoords(LocalCoords* coords) {

  Universe* univ = coords->getUniverse();
  Cell* cell;

  if (universe_id == 0){
    if (!withinBounds(coords))
      return NULL;
  }

  if (univ->getType() == SIMPLE)
    cell = univ->findCell(coords);
  else
    cell = static_cast<Lattice*>(univ)->findCell(coords);

  return static_cast<CellBasic*>(cell);
}


/**
 * @brief Find the first Cell of a Track segment with a starting Point that is
 *        represented by the LocalCoords method parameter.
 * @details This method assumes that the LocalCoords has been initialized
 *          with coordinates and a Universe ID. This method will move the
 *          initial starting point by a small amount along the direction of
 *          the Track in order to ensure that the track starts inside of a
 *          distinct FSR rather than on the boundary between two of them.
 *          The method will recursively find the LocalCoords by building a
 *          linked list of LocalCoords from the LocalCoords passed in as an
 *          argument down to the Cell found in the lowest level of the nested
 *          Universe hierarchy. In the process, the method will set the
 *          coordinates at each level in the nested Universe hierarchy for
 *          each LocalCoord in the linked list for the Lattice or Universe
 *          that it is in.
 * @param coords pointer to a LocalCoords object
 * @param angle the angle for a trajectory projected from the LocalCoords
 * @return returns a pointer to a cell if found, NULL if no cell found
*/
CellBasic* Geometry::findFirstCell(LocalCoords* coords, double angle) {
  double delta_x = cos(angle) * TINY_MOVE;
  double delta_y = sin(angle) * TINY_MOVE;
  coords->adjustCoords(delta_x, delta_y);
  return findCellContainingCoords(coords);
}


/**
 * @brief Find the Material for a flat source region ID.
 * @details  This method finds the fsr_id within the 
 *           _FSR_to_material_IDs map and returns the corresponding
 *           pointer to the Material object.
 * @param fsr_id a FSR id
 * @return a pointer to the Material that this FSR is in
 */
Material* Geometry::findFSRMaterial(int fsr_id) {
  std::map<int, Material*> materials = getAllMaterials();
  return materials[_FSRs_to_material_IDs.at(fsr_id)];
}


/**
 * @brief Finds the next Cell for a LocalCoords object along a trajectory
 *        defined by some angle (in radians from 0 to Pi).
 * @details The method will update the LocalCoords passed in as an argument
 *          to be the one at the boundary of the next Cell crossed along the
 *          given trajectory. It will do this by finding the minimum distance
 *          to the surfaces at all levels of the coords hierarchy.
 *          If the LocalCoords is outside the bounds of the Geometry or on 
 *          the boundaries this method will return NULL; otherwise it will 
 *          return a pointer to the Cell that the LocalCoords will reach 
 *          next along its trajectory.
 * @param coords pointer to a LocalCoords object
 * @param angle the angle of the trajectory
 * @return a pointer to a Cell if found, NULL if no Cell found
 */
CellBasic* Geometry::findNextCell(LocalCoords* coords, double angle) {

  Cell* cell = NULL;
  double dist;
  double min_dist = std::numeric_limits<double>::infinity();
  Point surf_intersection;

  /* Find the current Cell */
  cell = findCellContainingCoords(coords);

  /* Get lowest level coords */
  coords = coords->getLowestLevel();

  /* If the current coords is not in any Cell, return NULL */
  if (cell == NULL)
    return NULL;

  /* If the current coords is inside a Cell, look for next Cell */
  else {

    /* Ascend universes until at the highest level.
     * At each universe/lattice level get distance to next
     * universe or lattice cell. Recheck min_dist. */
    while (coords != NULL) {

      /* If we reach a LocalCoord in a Lattice, find the distance to the
       * nearest lattice cell boundary */
      if (coords->getType() == LAT) {
        Lattice* lattice = coords->getLattice();
        dist = lattice->minSurfaceDist(coords->getPoint(), angle);
      }
      /* If we reach a LocalCoord in a Universe, find the distance to the
       * nearest cell surface */
      else{
<<<<<<< HEAD
        Universe* universe = coords->getUniverse();
        dist = universe->minSurfaceDist(coords->getPoint(), angle);
=======
        cell = _cells.at(coords->getCell());
        dist = cell->minSurfaceDist(coords->getPoint(), angle, &surf_intersection);
>>>>>>> dbbe06ba
      }

      /* Recheck min distance */
      min_dist = std::min(dist, min_dist);

      /* Ascend one level */
      if (coords->getUniverse() == _root_universe)
        break;
      else{
        coords = coords->getPrev();
        coords->prune();
      }
    }

    /* Check for distance to nearest CMFD mesh cell boundary */
    if (_cmfd != NULL){
      Lattice* lattice = _cmfd->getLattice();
      dist = lattice->minSurfaceDist(coords->getPoint(), angle);
      min_dist = std::min(dist, min_dist);
    }

    /* Move point and get next cell */
    double delta_x = cos(angle) * (min_dist + TINY_MOVE);
    double delta_y = sin(angle) * (min_dist + TINY_MOVE);
    coords->adjustCoords(delta_x, delta_y);
    return findCellContainingCoords(coords);
  }
}


/**
 * @brief Find and return the ID of the flat source region that a given
 *        LocalCoords object resides within.
 * @param coords a LocalCoords object pointer
 * @return the FSR ID for a given LocalCoords object
 */
int Geometry::findFSRId(LocalCoords* coords) {

  int fsr_id = 0;
  LocalCoords* curr = coords;
  curr = coords->getLowestLevel();
  std::hash<std::string> key_hash_function;

  /* Generate unique FSR key */
  std::size_t fsr_key_hash = key_hash_function(getFSRKey(coords));

  /* If FSR has not been encountered, update FSR maps and vectors */
  if (_FSR_keys_map.find(fsr_key_hash) == _FSR_keys_map.end()){

    /* Get the cell that contains coords */
    CellBasic* cell = findCellContainingCoords(curr);
    
    /* Get the lock */
    omp_set_lock(_num_FSRs_lock);

    /* Recheck to see if FSR has been added to maps after getting the lock */
    if (_FSR_keys_map.find(fsr_key_hash) != _FSR_keys_map.end())
      fsr_id = _FSR_keys_map.at(fsr_key_hash)._fsr_id;
    else{

        /* Add FSR information to FSR key map and FSR_to vectors */
      fsr_id = _num_FSRs;
      fsr_data* fsr = new fsr_data;
      fsr->_fsr_id = fsr_id;
      Point* point = new Point();
      point->setCoords(coords->getHighestLevel()->getX(), 
                       coords->getHighestLevel()->getY());
      fsr->_point = point;
      _FSR_keys_map[fsr_key_hash] = *fsr;
      _FSRs_to_keys.push_back(fsr_key_hash);
      _FSRs_to_material_IDs.push_back(cell->getMaterial()->getId());

      /* If CMFD acceleration is on, add FSR to CMFD cell */
      if (_cmfd != NULL){
        int cmfd_cell = _cmfd->findCmfdCell(coords->getHighestLevel());
        _cmfd->addFSRToCell(cmfd_cell, fsr_id);
      }

      /* Increment FSR counter */
      _num_FSRs++;
    }

    /* Release lock */
    omp_unset_lock(_num_FSRs_lock);

  }
  /* If FSR has already been encountered, get the fsr id from map */
  else
    fsr_id = _FSR_keys_map.at(fsr_key_hash)._fsr_id;

  return fsr_id;
}


/**
 * @brief Return the ID of the flat source region that a given
 *        LocalCoords object resides within.
 * @param coords a LocalCoords object pointer
 * @return the FSR ID for a given LocalCoords object
 */
int Geometry::getFSRId(LocalCoords* coords) {

  int fsr_id = 0;
  std::string fsr_key;
  std::hash<std::string> key_hash_function;

  try{
    fsr_key = getFSRKey(coords);
    fsr_id = _FSR_keys_map.at(key_hash_function(fsr_key))._fsr_id;
  }
  catch(std::exception &e) {
    log_printf(ERROR, "Could not find FSR ID with key: %s. Try creating "
               "geometry with finer track laydown. "
               "Backtrace:%s", fsr_key.c_str(), e.what());
  }

  return fsr_id;
}


/**
 * @brief Return the characteristic point for a given FSR ID
 * @param fsr_id the FSR ID
 * @return the FSR's characteristic point
 */
Point* Geometry::getFSRPoint(int fsr_id) {

  Point* point;

  try{
    point = _FSR_keys_map.at(_FSRs_to_keys.at(fsr_id))._point;
  }
  catch(std::exception &e) {
    log_printf(ERROR, "Could not find characteristic point in FSR: %i. "
               "Backtrace:%s", fsr_id, e.what());
  }

  return point;
}


/**
 * @brief Generate a string FSR "key" that identifies an FSR by its
 *        unique hierarchical lattice/universe/cell structure.
 * @detail Since not all FSRs will reside on the absolute lowest universe
 *         level and Cells might overlap other cells, it is important to
 *         have a method for uniquely identifying FSRs. This method
 *         createds a unique FSR key by constructing a structured string
 *         that describes the hierarchy of lattices/universes/cells.
 * @param coords a LocalCoords object pointer
 * @return the FSR key
 */
std::string Geometry::getFSRKey(LocalCoords* coords) {

  std::stringstream key;
  LocalCoords* curr = coords->getHighestLevel();
  std::ostringstream curr_level_key;

  /* If CMFD is on, get CMFD latice cell and write to key */
  if (_cmfd != NULL){
      curr_level_key << _cmfd->getLattice()->getLatX(curr->getPoint());
      key << "CMFD = (" << curr_level_key.str() << ", ";
      curr_level_key.str(std::string());
      curr_level_key << _cmfd->getLattice()->getLatY(curr->getPoint());
      key << curr_level_key.str() << ") : ";
  }

  /* Descend the linked list hierarchy until the lowest level has
   * been reached */
  while(curr != NULL){

    /* Clear string stream */
    curr_level_key.str(std::string());

    if (curr->getType() == LAT) {

      /* Write lattice ID and lattice cell to key */
      curr_level_key << curr->getLattice()->getId();
      key << "LAT = " << curr_level_key.str() << " (";
      curr_level_key.str(std::string());
      curr_level_key << curr->getLatticeX();
      key << curr_level_key.str() << ", ";
      curr_level_key.str(std::string());
      curr_level_key << curr->getLatticeY();
      key << curr_level_key.str() << ") : ";
    }
    else{
      /* write universe ID to key */
      curr_level_key << curr->getUniverse()->getId();
      key << "UNIV = " << curr_level_key.str() << " : ";
    }

    /* If lowest coords reached break; otherwise get next coords */
    if (curr->getNext() == NULL)
      break;
    else
      curr = curr->getNext();
  }

  /* clear string stream */
  curr_level_key.str(std::string());

  /* write cell id to key */
  curr_level_key << curr->getCell()->getId();
  key << "CELL = " << curr_level_key.str();

  return key.str();
}



/**
 * @brief Subidivides all Cells in the Geometry into rings and angular sectors.
 * @details This method is called by the Geometry::initializeFlatSourceRegions()
 *          method but may also be called by the user in Python if needed:
 *
 * @code
 *          geometry.subdivideCells()
 * @endcode
 */
void Geometry::subdivideCells() {

  std::map<int, Universe*> all_universes = _root_universe->getAllUniverses();
  std::map<int, Universe*>::iterator iter;

  std::map<int, Cell*>::iterator iter1;
  std::map<int, Cell*> cells;

  /* Loop over all Universe in the Geometry and instruct each to inform
   * their Cells to subdivide into rings and sectors as specified by
   * the user during Cell instantiation */
  for (iter = all_universes.begin(); iter != all_universes.end(); ++iter)
    (*iter).second->subdivideCells();
}


/**
 * @brief Compute the number of flat source regions in the Geometry and
 *        initialize arrays for FSR IDs and maps.
 * @details This method is intended to be called by the user before initiating
 *          source iteration. This method first subdivides all Cells by calling
 *          the Geometry::subdivideCells() method. Then it computes the total
 *          number of FSRs in the Geometry and initializes integer arrays of
 *          maps to Cells and Materials UIDs/IDs indexed by FSR IDs.
 */
void Geometry::initializeFlatSourceRegions() {

  /* Subdivide Cells into sectors and rings */
  subdivideCells();

  /* Assign UIDs to materials */
  std::map<int, Material*> materials = getAllMaterials();
  std::map<int, Material*>::iterator iter;
  int uid = 0;
  for (iter = materials.begin(); iter != materials.end(); ++iter){
    iter->second->setUid(uid);
    uid++;
  }

  /* Initialize CMFD */
  if (_cmfd != NULL)
    initializeCmfd();
}


/**
 * @brief This method performs ray tracing to create Track segments within each
 *        flat source region in the Geometry.
 * @details This method starts at the beginning of a Track and finds successive
 *          intersection points with FSRs as the Track crosses through the
 *          Geometry and creates segment structs and adds them to the Track.
 * @param track a pointer to a track to segmentize
 */
void Geometry::segmentize(Track* track) {

  /* Track starting Point coordinates and azimuthal angle */
  double x0 = track->getStart()->getX();
  double y0 = track->getStart()->getY();
  double phi = track->getPhi();

  /* Length of each segment */
  FP_PRECISION segment_length;
  Material* segment_material;
  int fsr_id;
  FP_PRECISION* sigma_t;
  int min_num_segments;
  int num_segments;
  int num_groups = getNumEnergyGroups();

  /* Use a LocalCoords for the start and end of each segment */
  LocalCoords segment_start(x0, y0);
  LocalCoords segment_end(x0, y0);
  segment_start.setUniverse(_root_universe);
  segment_end.setUniverse(_root_universe);

  /* Find the Cell containing the Track starting Point */
  Cell* curr = findFirstCell(&segment_end, phi);
  Cell* prev;

  /* If starting Point was outside the bounds of the Geometry */
  if (curr == NULL)
    log_printf(ERROR, "Could not find a Cell containing the start Point "
               "of this Track: %s", track->toString().c_str());

  /* While the end of the segment's LocalCoords is still within the Geometry,
   * move it to the next Cell, create a new segment, and add it to the
   * Geometry */
  while (curr != NULL) {

    segment_end.copyCoords(&segment_start);

    /* Find the next Cell along the Track's trajectory */
    prev = curr;
    curr = findNextCell(&segment_end, phi);

    /* Checks to make sure that new Segment does not have the same start
     * and end Points */
    if (segment_start.getX() == segment_end.getX() &&
      segment_start.getY() == segment_end.getY()) {

      log_printf(ERROR, "Created a Track segment with the same start and end "
                 "point: x = %f, y = %f", segment_start.getX(),
                  segment_start.getY());
    }

    /* Find the segment length between the segment's start and end points */
    segment_length = FP_PRECISION(segment_end.getPoint()
                      ->distanceToPoint(segment_start.getPoint()));
    segment_material = static_cast<CellBasic*>(prev)->getMaterial();
    sigma_t = segment_material->getSigmaT();

    /* Find the ID of the FSR that contains the segment */
    fsr_id = findFSRId(&segment_start);

    /* Compute the number of Track segments to cut this segment into to ensure
     * that it's length is small enough for the exponential table */
    min_num_segments = 1;
    for (int e=0; e < num_groups; e++) {
      num_segments = ceil(segment_length * sigma_t[e] / 10.0);
      if (num_segments > min_num_segments)
        min_num_segments = num_segments;
    }

    /* "Cut up" Track segment into sub-segments such that the length of each
     * does not exceed the size of the exponential table in the Solver */
    for (int i=0; i < min_num_segments; i++) {

      /* Create a new Track segment */
      segment* new_segment = new segment;
      new_segment->_material = segment_material;
      new_segment->_length = segment_length / FP_PRECISION(min_num_segments);

      /* Update the max and min segment lengths */
      if (segment_length > _max_seg_length)
        _max_seg_length = segment_length;
      if (segment_length < _min_seg_length)
        _min_seg_length = segment_length;

      log_printf(DEBUG, "segment start x = %f, y = %f, segment end "
                 "x = %f, y = %f", segment_start.getX(), segment_start.getY(),
                 segment_end.getX(), segment_end.getY());

      new_segment->_region_id = fsr_id;

      /* Save indicies of CMFD Mesh surfaces that the Track segment crosses */
      if (_cmfd != NULL){

        /* Find cmfd cell that segment lies in */
        int cmfd_cell = _cmfd->findCmfdCell(&segment_start);

        /* Reverse nudge from surface to determine whether segment start or end
         * points lie on a cmfd surface. */
        double delta_x = cos(phi) * TINY_MOVE;
        double delta_y = sin(phi) * TINY_MOVE;
        segment_start.adjustCoords(-delta_x, -delta_y);
        segment_end.adjustCoords(-delta_x, -delta_y);

        if (i == min_num_segments-1)
          new_segment->_cmfd_surface_fwd =
              _cmfd->findCmfdSurface(cmfd_cell, &segment_end);
        else
          new_segment->_cmfd_surface_fwd = -1;

        if (i == 0)
          new_segment->_cmfd_surface_bwd =
              _cmfd->findCmfdSurface(cmfd_cell, &segment_start);
        else
          new_segment->_cmfd_surface_bwd = -1;

        /* Re-nudge segments from surface. */
        segment_start.adjustCoords(delta_x, delta_y);
        segment_end.adjustCoords(delta_x, delta_y);

      }

      /* Add the segment to the Track */
      track->addSegment(new_segment);

    }
  }

  log_printf(DEBUG, "Created %d segments for Track: %s",
             track->getNumSegments(), track->toString().c_str());

  /* Truncate the linked list for the LocalCoords */
  segment_start.prune();
  segment_end.prune();

  log_printf(DEBUG, "Track %d max. segment length: %f",
             track->getUid(), _max_seg_length);
  log_printf(DEBUG, "Track %d min. segment length: %f",
             track->getUid(), _min_seg_length);

  return;
}


/**
 * @brief Determines the fissionability of each Universe within this Geometry.
 * @details A Universe is determined fissionable if it contains a CellBasic
 *          filled by a Material with a non-zero fission cross-section. Note
 *          that this method recurses through all Universes at each level in
 *          the nested Universe hierarchy. Users should only call this method
 *          without a parameter (the default) from Python as follows to ensure
 *          that the recursion starts from the uppermost Universe level:
 *
 * @code
 *          geometry.computeFissionability()
 * @endcode
 *
 * @param univ the Universe of interest (default is NULL)
 */
void Geometry::computeFissionability(Universe* univ) {

  bool fissionable = false;

  Material* material;
  std::map<int, Material*> materials;
	std::map<int, Material*>::iterator mat_iter;

  Universe* universe;
  std::map<int, Universe*> universes;
	std::map<int, Universe*>::iterator univ_iter;

  /* If no Universe was passed in as an argument, then this is the first
   * recursive call from a user via Python, so get the base Universe */
  if (univ == NULL)
    univ = _root_universe;

  /* If a Universe was passed in as an argument, then this is a recursive
   * call with a Universe at a lower level in the nested Universe hierarchy */
  if (univ->getType() == SIMPLE) {
    materials = univ->getAllMaterials();
    universes = univ->getAllUniverses();
  }

  else
    universes = static_cast<Lattice*>(univ)->getAllUniverses();

  /* Loop over the nested Universes first to ensure that fissionability
   * is set at each nested Universe level */
  for (univ_iter=universes.begin(); univ_iter != universes.end(); ++univ_iter) {
    universe = univ_iter->second;

    /* Recursively check whether this nested Universe is fissionable */
    computeFissionability(universe);

    if (universe->isFissionable())
      fissionable = true;
  }

  /* Loop over the Materials in this Universe at this level */
  for (mat_iter=materials.begin(); mat_iter != materials.end(); ++mat_iter) {
    material = mat_iter->second;

    /* Check whether this Material is fissionable or not */
    if (material->isFissionable())
      fissionable = true;
  }

  /* Set this Universe's fissionability based on the nested Universes
   * and Materials within it */
  univ->setFissionability(fissionable);
}


/**
 * @brief Converts this Geometry's attributes to a character array.
 * @details This method calls the toString() method for all Materials,
 *          Surfaces, Cell, Universes and Lattices contained by the Geometry.
 * @return a character array of this Geometry's class attributes
 */
std::string Geometry::toString() {

  std::stringstream string;

  std::map<int, Cell*> all_cells = _root_universe->getAllCells();
  std::map<int, Universe*> all_universes = _root_universe->getAllUniverses();

  std::map<int, Cell*>::iterator cell_iter;
  std::map<int, Universe*>::iterator univ_iter;

  string << "\n\tCells:\n\t\t";
  for (cell_iter = all_cells.begin(); cell_iter != all_cells.end(); ++cell_iter)
    string << cell_iter->second->toString() << "\n\t\t";

  string << "\n\tUniverses:\n\t\t";
  for (univ_iter = all_universes.begin();
       univ_iter != all_universes.end(); ++univ_iter)
    string << univ_iter->second->toString() << "\n\t\t";

  std::string formatted_string = string.str();
  formatted_string.erase(formatted_string.end()-3);

  return formatted_string;
}


/**
 * @brief Prints a string representation of all of the Geometry's attributes to
 *        the console.
 * @details This method calls the printString() method for all Materials,
 *          Surfaces, Cell, Universes and Lattices contained by the Geometry.
 */
void Geometry::printString() {
  log_printf(RESULT, toString().c_str());
}


/**
 * @brief This is a method that initializes the CMFD Lattice and sets
 *          CMFD parameters.
 */
void Geometry::initializeCmfd(){

  /* Get information about geometry and CMFD mesh */
  int num_x = _cmfd->getNumX();
  int num_y = _cmfd->getNumY();
  double height = getHeight();
  double width = getWidth();
  double cell_width = width / num_x;
  double cell_height = height / num_y;

  /* Create CMFD lattice and set properties */
  Lattice* lattice = new Lattice();
  lattice->setWidth(cell_width, cell_height);
  lattice->setNumX(num_x);
  lattice->setNumY(num_y);
  lattice->setOffset(_x_min + getWidth()/2.0, _y_min + getHeight()/2.0);
  _cmfd->setLattice(lattice);


  /* Set CMFD mesh boundary conditions */
  _cmfd->setBoundary(0, getMinXBoundaryType());
  _cmfd->setBoundary(1, getMinYBoundaryType());
  _cmfd->setBoundary(2, getMaxXBoundaryType());
  _cmfd->setBoundary(3, getMaxYBoundaryType());

  /* Set CMFD mesh dimensions and number of groups */
  _cmfd->setWidth(width);
  _cmfd->setHeight(height);
  _cmfd->setNumMOCGroups(getNumEnergyGroups());

  /* If user did not set CMFD group structure, create CMFD group
  * structure that is the same as the MOC group structure */
  if (_cmfd->getNumCmfdGroups() == 0)
    _cmfd->setGroupStructure(NULL, getNumEnergyGroups()+1);

  /* Intialize CMFD Maps */
  _cmfd->initializeCellMap();
  _cmfd->initializeGroupMap();
}


/**
 * @brief Returns the map that maps FSR keys to FSR IDs
 * @return _FSR_keys_map map of FSR keys to FSR IDs
 */
std::unordered_map<std::size_t, fsr_data> Geometry::getFSRKeysMap(){
  return _FSR_keys_map;
}


/**
 * @brief Returns the vector that maps FSR IDs to FSR key hashes
 * @return _FSR_keys_map map of FSR keys to FSR IDs
 */
std::vector<std::size_t> Geometry::getFSRsToKeys(){
  return _FSRs_to_keys;
}


/**
 * @brief Return a vector indexed by flat source region IDs which contain
 *        the corresponding Material IDs.
 * @return an integer vector of FSR-to-Material IDs indexed by FSR ID
 */
std::vector<int> Geometry::getFSRsToMaterialIDs() {
  if (_num_FSRs == 0)
    log_printf(ERROR, "Unable to return the FSR-to-Material map array since "
               "the Geometry has not initialized FSRs.");

  return _FSRs_to_material_IDs;
}


/**
 * @brief Sets the _FSR_keys_map map
 * @param FSR_keys_map map of FSR keys to FSR IDs
 */
void Geometry::setFSRKeysMap(std::unordered_map<std::size_t, fsr_data> FSR_keys_map){
  _FSR_keys_map = FSR_keys_map;
}


/**
 * @brief Sets the _FSRs_to_keys vector
 * @param FSRs_to_keys vector of FSR key hashes indexed by FSR IDs
 */
void Geometry::setFSRsToKeys(std::vector<std::size_t> FSRs_to_keys){
  _FSRs_to_keys = FSRs_to_keys;
}


/**
 * @brief Sets the _FSRs_to_material_IDs vector
 * @param FSRs_to_material_IDs vector mapping FSR IDs to cells
 */
void Geometry::setFSRsToMaterialIDs(std::vector<int> FSRs_to_material_IDs){
  _FSRs_to_material_IDs = FSRs_to_material_IDs;
}


bool Geometry::withinBounds(LocalCoords* coords){

  double x = coords->getX();
  double y = coords->getY();
  
  if (x < _x_min || x > _x_max || y < _y_min || y > _y_max)
    return false;
  else
    return true;
}<|MERGE_RESOLUTION|>--- conflicted
+++ resolved
@@ -458,13 +458,8 @@
       /* If we reach a LocalCoord in a Universe, find the distance to the
        * nearest cell surface */
       else{
-<<<<<<< HEAD
         Universe* universe = coords->getUniverse();
         dist = universe->minSurfaceDist(coords->getPoint(), angle);
-=======
-        cell = _cells.at(coords->getCell());
-        dist = cell->minSurfaceDist(coords->getPoint(), angle, &surf_intersection);
->>>>>>> dbbe06ba
       }
 
       /* Recheck min distance */
