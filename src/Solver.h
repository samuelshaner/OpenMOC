--- conflicted
+++ resolved
@@ -207,11 +207,6 @@
   int round_to_int(float x);
   int round_to_int(double x);
 
-<<<<<<< HEAD
-  virtual void initializePolarQuadrature();
-
-=======
->>>>>>> 5a6f5239
   /**
    * @brief Initializes Track boundary angular flux and leakage and
    *        FSR scalar flux arrays.
