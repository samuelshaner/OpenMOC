--- conflicted
+++ resolved
@@ -65,11 +65,8 @@
 
   int getNumVectorWidths();
 
-<<<<<<< HEAD
   void setGeometry(Geometry* geometry);
-=======
   void setFixedSourceByFSR(int fsr_id, int group, FP_PRECISION source);
->>>>>>> 9eb17187
 
   void initializeExpEvaluator();
   void initializeMaterials(solverMode mode=ADJOINT);
