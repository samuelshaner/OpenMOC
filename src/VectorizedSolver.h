--- conflicted
+++ resolved
@@ -53,19 +53,6 @@
    *  each thread in each energy group and polar angle */
   FP_PRECISION* _thread_exponentials;
 
-<<<<<<< HEAD
-  void initializeExpEvaluator();
-  void initializeMaterials(solverMode mode=FORWARD);
-  void initializeFluxArrays();
-  void initializeSourceArrays();
-
-  void normalizeFluxes();
-  void computeFSRSources();
-  void addSourceToScalarFlux();
-  void computeKeff();
-
-=======
->>>>>>> 68876804
   void tallyScalarFlux(segment* curr_segment, int azim_index,
                        FP_PRECISION* track_flux, FP_PRECISION* fsr_flux);
   void transferBoundaryFlux(int track_id, int azim_index, bool direction,
