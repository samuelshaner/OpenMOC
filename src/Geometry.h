/**
 * @file Geometry.h
 * @brief The Geometry class.
 * @date January 19, 2012
 * @author William Boyd, MIT, Course 22 (wboyd@mit.edu)
 */

#ifndef GEOMETRY_H_
#define GEOMETRY_H_

#ifdef __cplusplus
#include <limits.h>
#include <limits>
#include <sys/types.h>
#include <sys/stat.h>
#include "LocalCoords.h"
#include "Track.h"
#include "Surface.h"
#include "Cmfd.h"
#include <sstream>
#include <string>
#include <omp.h>
#include <functional>
#ifndef CUDA
  #include <unordered_map>
#endif
#endif

/**
 * @struct fsr_data
 * @brief A fsr_data struct represents an FSR with a unique FSR ID
 *        and a characteristic point that lies within the FSR that
 *        can be used to recompute the hierarchical LocalCoords
 *        linked list.
 */
struct fsr_data {

  /** The FSR ID */
  int _fsr_id;

  /** Characteristic point in Universe 0 that lies in FSR */
  Point* _point;

};

void reset_auto_ids();


/**
 * @class Geometry Geometry.h "src/Geometry.h"
 * @brief The master class containing references to all geometry-related
 *        objects - Surfaces, Cells, Universes and Lattices - and Materials.
 * @details The primary purpose for the geometry is to serve as a collection
 *          of all geometry-related objects, as well as for ray tracing
 *          of characteristic tracks across the Geometry and computing
 *          FSR-to-cell offset maps.
 */
class Geometry {

private:

  omp_lock_t* _num_FSRs_lock;

  /** The boundary conditions at the top of the bounding box containing
   *  the Geometry. False is for vacuum and true is for reflective BCs. */
  boundaryType _top_bc;

  /** The boundary conditions at the top of the bounding box containing
   *  the Geometry. False is for vacuum and true is for reflective BCs. */
  boundaryType _bottom_bc;

  /** The boundary conditions at the top of the bounding box containing
   *  the Geometry. False is for vacuum and true is for reflective BCs. */
  boundaryType _left_bc;

  /** The boundary conditions at the top of the bounding box containing
   *  the Geometry. False is for vacuum and true is for reflective BCs. */
  boundaryType _right_bc;

  /** The total number of FSRs in the Geometry */
  int _num_FSRs;

  /** An map of FSR key hashes to unique fsr_data structs */
#ifndef CUDA
  std::unordered_map<std::size_t, fsr_data> _FSR_keys_map;
#endif

  /** An vector of FSR key hashes indexed by FSR ID */
  std::vector<std::size_t> _FSRs_to_keys;

  /** A vector of Material IDs indexed by FSR IDs */
  std::vector<int> _FSRs_to_material_IDs;

  /** The maximum Track segment length in the Geometry */
  double _max_seg_length;

  /** The minimum Track segment length in the Geometry */
  double _min_seg_length;

  /* The Universe at the root node in the CSG tree */
  Universe* _root_universe;

  /** A CMFD object pointer */
  Cmfd* _cmfd;

  CellBasic* findFirstCell(LocalCoords* coords, double angle);
  CellBasic* findNextCell(LocalCoords* coords, double angle);

public:

  Geometry();
  virtual ~Geometry();

  /* Get parameters */
  double getWidth();
  double getHeight();
  double getMinX();
  double getMaxX();
  double getMinY();
  double getMaxY();
  double getMinZ();
  double getMaxZ();
  int getMinXBoundaryType();
  int getMaxXBoundaryType();
  int getMinYBoundaryType();
  int getMaxYBoundaryType();
  int getMinZBoundaryType();
  int getMaxZBoundaryType();
  Universe* getRootUniverse();
  int getNumFSRs();
  int getNumEnergyGroups();
  int getNumMaterials();
  int getNumCells();
  std::map<int, Material*> getAllMaterials();
  void setRootUniverse(Universe* root_universe);

  double getMaxSegmentLength();
  double getMinSegmentLength();
  Cmfd* getCmfd();
  std::vector<std::size_t> getFSRsToKeys();
  std::vector<int> getFSRsToMaterialIDs();
  int getFSRId(LocalCoords* coords);
  Point* getFSRPoint(int fsr_id);
  std::string getFSRKey(LocalCoords* coords);
#ifndef CUDA
  std::unordered_map<std::size_t, fsr_data> getFSRKeysMap();
#endif

  /* Set parameters */
  void setFSRsToMaterialIDs(std::vector<int> FSRs_to_material_IDs);
  void setFSRsToKeys(std::vector<std::size_t> FSRs_to_keys);
  void setNumFSRs(int num_fsrs);
  void setCmfd(Cmfd* cmfd);
<<<<<<< HEAD

#if !defined(__CUDACC__)
=======
#ifndef CUDA
>>>>>>> c2802c73
  void setFSRKeysMap(std::unordered_map<std::size_t, fsr_data> FSR_keys_map);
#endif

  /* Find methods */
  CellBasic* findCellContainingCoords(LocalCoords* coords);
  Material* findFSRMaterial(int fsr_id);
  int findFSRId(LocalCoords* coords);

  /* Other worker methods */
  void subdivideCells();
  void initializeFlatSourceRegions();
  void segmentize(Track* track);
  void computeFissionability(Universe* univ=NULL);

  std::string toString();
  void printString();
  void initializeCmfd();
  bool withinBounds(LocalCoords* coords);
};

#endif /* GEOMETRY_H_ */<|MERGE_RESOLUTION|>--- conflicted
+++ resolved
@@ -151,12 +151,8 @@
   void setFSRsToKeys(std::vector<std::size_t> FSRs_to_keys);
   void setNumFSRs(int num_fsrs);
   void setCmfd(Cmfd* cmfd);
-<<<<<<< HEAD
 
-#if !defined(__CUDACC__)
-=======
 #ifndef CUDA
->>>>>>> c2802c73
   void setFSRKeysMap(std::unordered_map<std::size_t, fsr_data> FSR_keys_map);
 #endif
 
