#include "Solver.h"
/**
 * @brief Constructor initializes an empty Solver class with array pointers
 *        set to NULL.
 * @param track_generator an optional pointer to a TrackGenerator object
 */
Solver::Solver(TrackGenerator* track_generator) {

  /* Default values */
  _num_materials = 0;
  _num_groups = 0;
  _num_azim = 0;
<<<<<<< HEAD
  _num_independent_sweeps = 4;
  
=======
  _num_parallel_track_groups = 0;

>>>>>>> a95fa325
  _num_FSRs = 0;
  _num_fissionable_FSRs = 0;
  _FSR_volumes = NULL;
  _FSR_materials = NULL;

  _track_generator = NULL;
  _geometry = NULL;
  _cmfd = NULL;
  _exp_evaluator = new ExpEvaluator();

  _tracks = NULL;
  _polar_weights = NULL;
  _boundary_flux = NULL;

  _scalar_flux = NULL;
  _old_scalar_flux = NULL;
  _fixed_sources = NULL;
  _reduced_sources = NULL;

  if (track_generator != NULL)
    setTrackGenerator(track_generator);

  /* Default polar quadrature */
  _user_polar_quad = false;
  _polar_quad = new TYPolarQuad();
  _num_polar = 3;
  _polar_times_groups = 0;

  _num_iterations = 0;
  setConvergenceThreshold(1E-5);
  _user_fluxes = false;

  _timer = new Timer();
}


/**
 * @brief Destructor deletes arrays of boundary angular fluxes,
 *        scalar fluxes and sources for each FSR and energy group.
 * @details Deallocates memory for all arrays allocated for the Solver,
 *          including fluxes, sources, quadrature weights, and exponential
 *          linear interpolation table.
 */
Solver::~Solver() {

  if (_FSR_volumes != NULL)
    delete [] _FSR_volumes;

  if (_FSR_materials != NULL)
    delete [] _FSR_materials;

  if (_polar_weights != NULL)
    delete [] _polar_weights;

  if (_boundary_flux != NULL)
    delete [] _boundary_flux;

  if (_scalar_flux != NULL && !_user_fluxes)
    delete [] _scalar_flux;

  if (_old_scalar_flux != NULL)
    delete [] _old_scalar_flux;

  if (_fixed_sources != NULL)
    delete [] _fixed_sources;

  if (_reduced_sources != NULL)
    delete [] _reduced_sources;

  if (_exp_evaluator != NULL)
    delete _exp_evaluator;

  if (_timer != NULL)
    delete _timer;

  if (_polar_quad != NULL && !_user_polar_quad)
    delete _polar_quad;
}


/**
 * @brief Returns a pointer to the Geometry.
 * @return a pointer to the Geometry
 */
Geometry* Solver::getGeometry() {

  if (_geometry == NULL)
    log_printf(ERROR, "Unable to return the Solver's Geometry since it "
               "has not yet been set");

  return _geometry;
}



/**
 * @brief Returns a pointer to the TrackGenerator.
 * @return a pointer to the TrackGenerator
 */
TrackGenerator* Solver::getTrackGenerator() {

  if (_track_generator == NULL)
    log_printf(ERROR, "Unable to return the Solver's TrackGenetrator "
               "since it has not yet been set");

  return _track_generator;
}


/**
 * @brief Returns the calculated volume for a flat source region.
 * @param fsr_id the flat source region ID of interest
 * @return the flat source region volume
 */
FP_PRECISION Solver::getFSRVolume(int fsr_id) {

  if (fsr_id < 0 || fsr_id > _num_FSRs)
    log_printf(ERROR, "Unable to get the volume for FSR %d since the FSR "
               "IDs lie in the range (0, %d)", fsr_id, _num_FSRs);

  else if (_FSR_volumes == NULL)
    log_printf(ERROR, "Unable to get the volume for FSR %d since the FSR "
               "volumes have not yet been computed", fsr_id);

  return _FSR_volumes[fsr_id];
}


/**
 * @brief Returns the number of angles used for the polar quadrature.
 * @return the number of polar angles
 */
int Solver::getNumPolarAngles() {
  return _num_polar;
}


/**
 * @brief Returns the number of source iterations to converge the source.
 * @return the number of iterations
 */
int Solver::getNumIterations() {
  return _num_iterations;
}


/**
 * @brief Returns the total time to converge the source (seconds).
 * @return the time to converge the source (seconds)
 */
double Solver::getTotalTime() {
  return _timer->getSplit("Total time");
}


/**
 * @brief Returns the converged eigenvalue \f$ k_{eff} \f$.
 * @return the converged eigenvalue \f$ k_{eff} \f$
 */
FP_PRECISION Solver::getKeff() {
  return _k_eff;
}


/**
 * @brief Returns the threshold for source/flux convergence.
 * @return the threshold for source/flux convergence
 */
FP_PRECISION Solver::getConvergenceThreshold() {
  return _converge_thresh;
}


/**
 * @brief Get the maximum allowable optical length for a track segment
 * @return The max optical length
 */
FP_PRECISION Solver::getMaxOpticalLength() {
  return _exp_evaluator->getMaxOpticalLength();
}


/**
 * @brief Returns whether the solver is using double floating point precision.
 * @return true if using double precision float point arithmetic
 */
bool Solver::isUsingDoublePrecision() {
#ifdef DOUBLE
  return true;
#else
  return false;
#endif
}


/**
 * @brief Returns whether the Solver uses linear interpolation to
 *        compute exponentials.
 * @return true if using linear interpolation to compute exponentials
 */
bool Solver::isUsingExponentialInterpolation() {
  return _exp_evaluator->isUsingInterpolation();
}


/**
 * @brief Returns the source for some energy group for a flat source region
 * @details This is a helper routine used by the openmoc.process module.
 * @param fsr_id the ID for the FSR of interest
 * @param group the energy group of interest
 * @return the flat source region source
 */
FP_PRECISION Solver::getFSRSource(int fsr_id, int group) {

  if (fsr_id >= _num_FSRs)
    log_printf(ERROR, "Unable to return a source for FSR ID = %d "
               "since the max FSR ID = %d", fsr_id, _num_FSRs-1);

  else if (fsr_id < 0)
    log_printf(ERROR, "Unable to return a source for FSR ID = %d "
               "since FSRs do not have negative IDs", fsr_id);

  else if (group-1 >= _num_groups)
    log_printf(ERROR, "Unable to return a source in group %d "
               "since there are only %d groups", group, _num_groups);

  else if (group <= 0)
    log_printf(ERROR, "Unable to return a source in group %d "
               "since groups must be greater or equal to 1", group);

  else if (_scalar_flux == NULL)
    log_printf(ERROR, "Unable to return a source "
               "since it has not yet been computed");
 
  /* Get Material and cross-sections */
  Material* material = _FSR_materials[fsr_id];
  FP_PRECISION* sigma_s = material->getSigmaS();
  FP_PRECISION* fiss_mat = material->getFissionMatrix();

  FP_PRECISION fission_source = 0.0;
  FP_PRECISION scatter_source = 0.0;
  FP_PRECISION total_source;

  /* Compute total scattering and fission sources for this FSR */
  for (int g=0; g < _num_groups; g++) {
    scatter_source += sigma_s[(group-1)*(_num_groups)+g] 
                      * _scalar_flux(fsr_id-1,g);
    fission_source += fiss_mat[(group-1)*(_num_groups)+g] 
                      * _scalar_flux(fsr_id-1,g);
  }

  fission_source /= _k_eff;

  /* Compute the total source */
  total_source = fission_source + scatter_source;

  /* Add in fixed source (if specified by user) */
  total_source += _fixed_sources(fsr_id,group-1);

  /* Normalize to solid angle for isotropic approximation */
  total_source *= ONE_OVER_FOUR_PI;

  return total_source;
}


/**
 * @brief Returns the scalar flux for some FSR and energy group.
 * @param fsr_id the ID for the FSR of interest
 * @param group the energy group of interest
 * @return the FSR scalar flux
 */
FP_PRECISION Solver::getFlux(int fsr_id, int group) {

  if (fsr_id >= _num_FSRs)
    log_printf(ERROR, "Unable to return a scalar flux for FSR ID = %d "
               "since the max FSR ID = %d", fsr_id, _num_FSRs-1);

  else if (fsr_id < 0)
    log_printf(ERROR, "Unable to return a scalar flux for FSR ID = %d "
               "since FSRs do not have negative IDs", fsr_id);

  else if (group-1 >= _num_groups)
    log_printf(ERROR, "Unable to return a scalar flux in group %d "
               "since there are only %d groups", group, _num_groups);

  else if (group <= 0)
    log_printf(ERROR, "Unable to return a scalar flux in group %d "
               "since groups must be greater or equal to 1", group);

  else if (_scalar_flux == NULL)
    log_printf(ERROR, "Unable to return a scalar flux "
             "since it has not yet been computed");

  return _scalar_flux(fsr_id,group-1);
}


/**
 * @brief Sets the Geometry for the Solver.
 * @details This is a private setter method for the Solver and is not
 *          intended to be called by the user.
 * @param geometry a pointer to a Geometry object
 */
void Solver::setGeometry(Geometry* geometry) {

  if (geometry->getNumFSRs() == 0)
    log_printf(ERROR, "Unable to set the Geometry for the Solver since the "
               "Geometry has not yet initialized FSRs");

  _geometry = geometry;
  _cmfd = geometry->getCmfd();
  _num_FSRs = _geometry->getNumFSRs();
  _num_groups = _geometry->getNumEnergyGroups();
  _polar_times_groups = _num_groups * _num_polar;
  _num_materials = _geometry->getNumMaterials();
}


/**
 * @brief Sets the Solver's TrackGenerator with characteristic Tracks.
 * @details The TrackGenerator must already have generated Tracks and have
 *          used ray tracing to segmentize them across the Geometry. This
 *          should be initated in Python prior to assigning the TrackGenerator
 *          to the Solver:
 *
 * @code
 *          geometry.initializeFlatSourceRegions()
 *          track_generator.generateTracks()
 *          solver.setTrackGenerator(track_generator)
 * @endcode
 *
 * @param track_generator a pointer to a TrackGenerator object
 */
void Solver::setTrackGenerator(TrackGenerator* track_generator) {

  if (!track_generator->containsTracks())
    log_printf(ERROR, "Unable to set the TrackGenerator for the Solver "
               "since the TrackGenerator has not yet generated tracks");

  _track_generator = track_generator;
  _num_azim = _track_generator->getNumAzim() / 2;
  _num_parallel_track_groups = _track_generator->getNumParallelTrackGroups();
  _tot_num_tracks = _track_generator->getNumTracks();
<<<<<<< HEAD
  _tracks = new Track*[_tot_num_tracks];

  /* Initialize the tracks array */
  int counter = 0;
  int azim_period, num_azim_periods;
  int num_x, num_y;

  /* Set the number of independent transport sweeps. Note that for 3D solves,
   * this will need to be changed to 16 */
  _num_independent_sweeps = 4;
  
  for (int azim_halfspace=0; azim_halfspace < 2; azim_halfspace++) {
    for (int period_halfspace=0; period_halfspace < 2; period_halfspace++) {
      for (int a=azim_halfspace*_num_azim/2;
           a < (azim_halfspace+1)*_num_azim/2; a++) {
        num_x = _track_generator->getNumX(a);
        num_y = _track_generator->getNumY(a);
        azim_period = std::min(num_x, num_y);
        num_azim_periods = num_tracks[a] / azim_period + 1;
        for (int period=period_halfspace;
             period < num_azim_periods; period+=2) {
          for (int i=azim_period*period;
               i < std::min((period+1)*azim_period, num_tracks[a]); i++) {

            _tracks[counter] = &_track_generator->getTracks()[a][i];
            counter++;
          }
        }
      }
    }
  }
=======
  _tracks = _track_generator->getTracksByParallelGroup();
>>>>>>> a95fa325

  /* Retrieve and store the Geometry from the TrackGenerator */  
  setGeometry(_track_generator->getGeometry());
}


/**
 * @brief Assign a PolarQuad object to the Solver.
 * @details This routine allows use of a PolarQuad with any polar angle
 *          quadrature. Alternatively, this routine may take in any subclass
 *          of the PolarQuad parent class, including TYPolarQuad (default),
 *          LeonardPolarQuad, GLPolarQuad, etc.
 *
 *          Users may assign a PolarQuad object to the Solver from 
 *          Python script as follows:
 *
 * @code
 *          polar_quad = openmoc.LeonardPolarQuad()
 *          polar_quad.setNumPolarAngles(2)
 *          solver.setPolarQuadrature(polar_quad)
 * @endcode
 *
 * @param polar_quad a pointer to a PolarQuad object
 */
void Solver::setPolarQuadrature(PolarQuad* polar_quad) {
  _user_polar_quad = true;
  _polar_quad = polar_quad;
  _num_polar = _polar_quad->getNumPolarAngles();
  _polar_times_groups = _num_groups * _num_polar;
}


/**
 * @brief Sets the threshold for source/flux convergence.
 * @brief The default threshold for convergence is 1E-5.
 * @param source_thresh the threshold for source/flux convergence
 */
void Solver::setConvergenceThreshold(FP_PRECISION threshold) {

  if (threshold <= 0.0)
    log_printf(ERROR, "Unable to set the convergence threshold to %f "
               "since it is not a positive number", threshold);

  _converge_thresh = threshold;

  if (_cmfd != NULL)
    _cmfd->setSourceConvergenceThreshold(threshold*1.e-1);
}


/**
 * @brief Assign a fixed source for a flat source region and energy group.
 * @details This is a helper routine to perform error checking for the
 *          subclasses which store the source in the appropriate array.
 * @param fsr_id the flat source region ID
 * @param group the energy group
 * @param source the volume-averaged source in this group
 */
void Solver::setFixedSourceByFSR(int fsr_id, int group, FP_PRECISION source) {
  
  if (group <= 0 || group > _num_groups)
    log_printf(ERROR,"Unable to set fixed source for group %d in "
               "in a %d energy group problem", group, _num_groups);

  if (fsr_id < 0 || fsr_id >= _num_FSRs)
    log_printf(ERROR,"Unable to set fixed source for FSR %d with only "
               "%d FSRs in the geometry", fsr_id, _num_FSRs);
}


/**
 * @brief Assign a fixed source for a Cell and energy group.
 * @details This routine will add the fixed source to all instances of the
 *          Cell in the geometry (e.g., all FSRs for this Cell).
 * @param fsr_id the Cell of interest
 * @param group the energy group
 * @param source the volume-averaged source in this group
 */
void Solver::setFixedSourceByCell(Cell* cell, int group, FP_PRECISION source) {

  /* Recursively add the source to all Cells within a FILL type Cell */
  if (cell->getType() == FILL) {
    std::map<int, Cell*> cells = cell->getAllCells();
    std::map<int, Cell*>::iterator iter;
    for (iter = cells.begin(); iter != cells.end(); ++iter)
      setFixedSourceByCell(iter->second, group, source);
  }

  /* Aadd the source to all FSRs for this MATERIAL type Cell */
  else {
    Cell* fsr_cell;
    
    for (int r=0; r < _num_FSRs; r++) {
      fsr_cell = _geometry->findCellContainingFSR(r);
      if (cell->getId() == fsr_cell->getId())
        setFixedSourceByFSR(r, group, source);
    }
  }
}


/**
 * @brief Assign a fixed source for a Material and energy group.
 * @details This routine will add the fixed source to all instances of the
 *          Material in the geometry (e.g., all FSRs with this Material).
 * @param fsr_id the Material of interest
 * @param group the energy group
 * @param source the volume-averaged source in this group
 */
void Solver::setFixedSourceByMaterial(Material* material, int group, 
                                      FP_PRECISION source) {

  Material* fsr_material;

  /* Add the source to all FSRs for this Material */
  for (int r=0; r < _num_FSRs; r++) {
    fsr_material = _geometry->findFSRMaterial(r);
    if (material->getId() == fsr_material->getId())
      setFixedSourceByFSR(r, group, source);
  }
}


/**
 * @brief Set the maximum allowable optical length for a track segment
 * @param max_optical_length The max optical length
 */
void Solver::setMaxOpticalLength(FP_PRECISION max_optical_length) {
  _exp_evaluator->setMaxOpticalLength(max_optical_length);
}


/**
 * @brief Set the precision, or maximum allowable approximation error, of the
 *        the exponential interpolation table.
 * @details By default, the precision is 1E-5 based on the analysis in 
 *          Yamamoto's 2003 paper.
 * @param precision the precision of the exponential interpolation table,
 */
void Solver::setExpPrecision(FP_PRECISION precision) {
  _exp_evaluator->setExpPrecision(precision);
}


/**
 * @brief Informs the Solver to use linear interpolation to compute the
 *        exponential in the transport equation.
 */
void Solver::useExponentialInterpolation() {
  _exp_evaluator->useInterpolation();
}


/**
 * @brief Informs the Solver to use the exponential intrinsic exp(...)
 *        function to compute the exponential in the transport equation.
 */
void Solver::useExponentialIntrinsic() {
  _exp_evaluator->useIntrinsic();
}


/** 
 * @brief Initializes a new PolarQuad object.
 * @details Deletes memory old PolarQuad if one was previously allocated.
 */
void Solver::initializePolarQuadrature() {

  FP_PRECISION* azim_weights = _track_generator->getAzimWeights();

  /* Initialize the PolarQuad object */
  _polar_quad->setNumPolarAngles(_num_polar);
  _polar_quad->initialize();
  _polar_times_groups = _num_groups * _num_polar;

  /* Deallocate polar weights if previously assigned */
  if (_polar_weights != NULL)
    delete [] _polar_weights;

  _polar_weights = new FP_PRECISION[_num_azim*_num_polar];

  /* Compute the total azimuthal weight for tracks at each polar angle */
  #pragma omp parallel for schedule(guided)
  for (int i=0; i < _num_azim; i++) {
    for (int p=0; p < _num_polar; p++)
      _polar_weights(i,p) = 
           azim_weights[i] * _polar_quad->getMultiple(p) * FOUR_PI;
  }
}


/**
 * @brief Initializes new ExpEvaluator object to compute exponentials.
 */
void Solver::initializeExpEvaluator() {

  _exp_evaluator->setPolarQuadrature(_polar_quad);

  if (_exp_evaluator->isUsingInterpolation()) {

    /* Find minimum of optional user-specified and actual max taus */
    FP_PRECISION max_tau_a = _track_generator->getMaxOpticalLength();
    FP_PRECISION max_tau_b = _exp_evaluator->getMaxOpticalLength();
    FP_PRECISION max_tau = std::min(max_tau_a, max_tau_b);

    /* Split Track segments so that none has a greater optical length */
    _track_generator->splitSegments(max_tau);

    /* Initialize exponential interpolation table */
    _exp_evaluator->setMaxOpticalLength(max_tau);  
    _exp_evaluator->initialize();
  }
}


/**
 * @brief Initializes the Material fission matrices.
 */
void Solver::initializeMaterials() {

  log_printf(INFO, "Initializing materials...");

  std::map<int, Material*> materials = _geometry->getAllMaterials();
  std::map<int, Material*>::iterator m_iter;

  for (m_iter = materials.begin(); m_iter != materials.end(); ++m_iter)
    m_iter->second->buildFissionMatrix();
}


/**
 * @brief Initializes the FSR volumes and Materials array.
 * @details This method assigns each FSR a unique, monotonically increasing
 *          ID, sets the Material for each FSR, and assigns a volume based on
 *          the cumulative length of all of the segments inside the FSR.
 */
void Solver::initializeFSRs() {

  log_printf(INFO, "Initializing flat source regions...");

  /* Delete old FSR arrays if they exist */
  if (_FSR_volumes != NULL)
    delete [] _FSR_volumes;

  if (_FSR_materials != NULL)
    delete [] _FSR_materials;

  /* Get an array of volumes indexed by FSR  */
  _FSR_volumes = _track_generator->getFSRVolumes();

  /* Generate the FSR centroids */
  _track_generator->generateFSRCentroids();

  /* Allocate an array of Material pointers indexed by FSR */
  _FSR_materials = new Material*[_num_FSRs];

  /* Compute the number of fissionable Materials */
  _num_fissionable_FSRs = 0;

  /* Loop over all FSRs to extract FSR material pointers */
  for (int r=0; r < _num_FSRs; r++) {

    /* Assign the Material corresponding to this FSR */
    _FSR_materials[r] = _geometry->findFSRMaterial(r);

    log_printf(DEBUG, "FSR ID = %d has Material ID = %d and volume = %f ",
               r, _FSR_materials[r]->getId(), _FSR_volumes[r]);
  }
}


/**
 * @brief Counts the number of fissionable flat source regions.
 * @details This routine is used by the Solver::computeEigenvalue(...) 
 *          routine which uses the number of fissionable FSRs to normalize
 *          the residual on the fission source distribution.
 */
void Solver::countFissionableFSRs() {

  log_printf(INFO, "Counting fissionable FSRs...");

  /* Count the number of fissionable FSRs */
  std::map<int, Material*> all_materials = _geometry->getAllMaterials();
  _num_fissionable_FSRs = 0;

  for (int r=0; r < _num_FSRs; r++) {
    if (_FSR_materials[r]->isFissionable())
      _num_fissionable_FSRs++;
  }
}


/**
 * @brief Initializes a Cmfd object for acceleratiion prior to source iteration.
 * @details Instantiates a dummy Cmfd object if one was not assigned to
 *          the Solver by the user and initializes FSRs, materials, fluxes
 *          and the Mesh object. This method is for internal use only
 *          and should not be called directly by the user.
 */
void Solver::initializeCmfd() {

  log_printf(INFO, "Initializing CMFD...");

  /* Give CMFD number of FSRs and FSR property arrays */
  _cmfd->setNumFSRs(_num_FSRs);
  _cmfd->setFSRVolumes(_FSR_volumes);
  _cmfd->setFSRMaterials(_FSR_materials);
  _cmfd->setFSRFluxes(_scalar_flux);
  _cmfd->setPolarQuadrature(_polar_quad);
  _cmfd->setGeometry(_geometry);
  _cmfd->initialize();
}


/**
 * @brief This method performs one transport sweep using the fission source.
 * @details This is a helper routine used for Krylov subspace methods.
 */
void Solver::fissionTransportSweep() {
  computeFSRFissionSources();
  transportSweep();
  addSourceToScalarFlux();
}


/**
 * @brief This method performs one transport sweep using the scatter source.
 * @details This is a helper routine used for Krylov subspace methods.
 */
void Solver::scatterTransportSweep() {
  computeFSRScatterSources();
  transportSweep();
  addSourceToScalarFlux();
}


/**
 * @brief Computes the scalar flux distribution by performing a series of 
 *        transport sweeps.
 * @details This is the main method exposed to the user through the Python
 *          interface to compute the scalar flux distribution, e.g., for a 
 *          fixed source calculation. This routine makes an initial guess for
 *          scalar and boundary fluxes and performs transport sweep until 
 *          convergence. 
 *
 *          By default, this method will perform a maximum of 1000 transport
 *          sweeps with a 1E-5 threshold on the average FSR scalar flux. These
 *          values may be freely modified by the user at runtime.
 *
 *          The only_fixed_source runtime parameter may be used to control
 *          the type of source distribution used in the calculation. By 
 *          default, this paramter is true and only the fixed sources specified
 *          by the user will be considered. Alternatively, when the parameter
 *          is false, the source will be computed as the scattering and fission
 *          sources resulting from a previously computed flux distribution
 *          (e.g., an eigenvalue calculation) in addition to any user-defined
 *          fixed sources.
 *
 *          This method may be called by the user to compute the scalar flux 
 *          for a fixed source distribution from Python as follows:
 *
 * @code
 *          // Assign fixed sources
 *          // ...
 * 
 *          // Find the flux distribution resulting from the fixed sources
 *          solver.computeFlux(max_iters=100)
 * @endcode
 *
 *          Alternatively, as described above, this method may be called by
 *          the user in Python to compute the flux from a superposition of
 *          fixed and / or eigenvalue sources as follows:
 *
 * @code
 *          // Solve for sources and scalar flux distribution
 *          solver.computeEigenvalue(max_iters=1000)
 *
 *          // Add fixed source(s)
 *          // ...
 *          
 *          // Find fluxes from superposition of eigenvalue and fixed sources
 *          solver.computeFlux(max_iters=100, only_fixed_source=False)
 * @endcode
 *
 *
 * @param max_iters the maximum number of source iterations to allow
 * @param only_fixed_source use only fixed sources (true by default)
 */
void Solver::computeFlux(int max_iters, bool only_fixed_source) {

  if (_track_generator == NULL)
    log_printf(ERROR, "The Solver is unable to compute the flux "
               "since it does not contain a TrackGenerator");

  log_printf(NORMAL, "Computing the flux...");

  /* Clear all timing data from a previous simulation run */
  clearTimerSplits();

  /* Start the timer to record the total time to converge the flux */
  _timer->startTimer();

  /* Initialize keff to 1 for FSR source calculations */
  _k_eff = 1.;

  FP_PRECISION residual;

  /* Initialize data structures */
  initializePolarQuadrature();
  initializeExpEvaluator();

  /* Initialize new flux arrays if a) the user requested the use of 
   * only fixed sources or b) no previous simulation was performed which
   * initialized and computed the flux (e.g., an eigenvalue calculation) */
  if (only_fixed_source || _num_iterations == 0) {
    initializeFluxArrays();
    flattenFSRFluxes(0.0);
    storeFSRFluxes();
  }

  initializeSourceArrays();
  initializeMaterials();
  initializeFSRs();
  countFissionableFSRs();
  zeroTrackFluxes();

  /* Compute the sum of fixed, total and scattering sources */
  computeFSRSources();

  /* Source iteration loop */
  for (int i=0; i < max_iters; i++) {

    transportSweep();
    addSourceToScalarFlux();
    residual = computeResidual(SCALAR_FLUX);
    storeFSRFluxes();

    log_printf(NORMAL, "Iteration %d:\tres = %1.3E", i, residual);

    /* Check for convergence of the fission source distribution */
    if (i > 1 && residual < _converge_thresh) {
      _num_iterations = i;
      _timer->stopTimer();
      _timer->recordSplit("Total time");
      return;
    }
  }

  log_printf(WARNING, "Unable to converge the flux");

  _num_iterations = max_iters;
  _timer->stopTimer();
  _timer->recordSplit("Total time");
}


/**
 * @brief Computes the total source distribution by performing a series of 
 *        transport sweep and source updates.
 * @details This is the main method exposed to the user through the Python
 *          interface to compute the source distribution, e.g., for a fixed
 *          and/or external source calculation. This routine makes an initial 
 *          guess for the scalar and boundary fluxes and performs transport 
 *          sweeps and source updates until convergence. 
 *
 *          By default, this method will perform a maximum of 1000 transport
 *          sweeps with a 1E-5 threshold on the integrated FSR total source. 
 *          These values may be freely modified by the user at runtime.
 *
 *          The k_eff parameter may be used for fixed source calculations
 *          with fissionable material (e.g., start-up in a reactor from
 *          a fixed external source). In this case, the user must "guess"
 *          the critical eigenvalue to be be used to scale the fission source.
 *
 *          The res_type parameter may be used to control the convergence
 *          criterion - SCALAR_FLUX, TOTAL_SOURCE (default) and FISSION_SOURCE
 *          are all supported options in OpenMOC at this time.
 *
 *          This method may be called by the user from Python as follows:
 *
 * @code
 *          // Assign fixed sources
 *          // ...
 * 
 *          // Find the flux distribution resulting from the fixed sources
 *          solver.computeSource(max_iters=100, k_eff=0.981)
 * @endcode
 *
 * @param max_iters the maximum number of source iterations to allow
 * @param k_eff the sub/super-critical eigenvalue (default 1.0)
 * @param res_type the type of residual used for the convergence criterion
 */
void Solver::computeSource(int max_iters, double k_eff, residualType res_type) {

  if (_track_generator == NULL)
    log_printf(ERROR, "The Solver is unable to compute the source "
               "since it does not contain a TrackGenerator");

  else if (k_eff <= 0.)
    log_printf(ERROR, "The Solver is unable to compute the source with "
               "keff = %f since it is not a positive value", k_eff);

  log_printf(NORMAL, "Computing the source...");

  /* Clear all timing data from a previous simulation run */
  clearTimerSplits();

  /* Start the timer to record the total time to converge the flux */
  _timer->startTimer();

  _k_eff = k_eff;
  FP_PRECISION residual;

  /* Initialize data structures */
  initializePolarQuadrature();
  initializeExpEvaluator();
  initializeFluxArrays();
  initializeSourceArrays();
  initializeMaterials();
  initializeFSRs();

  /* Guess unity scalar flux for each region */
  flattenFSRFluxes(1.0);
  storeFSRFluxes();
  zeroTrackFluxes();

  /* Source iteration loop */
  for (int i=0; i < max_iters; i++) {

    computeFSRSources();
    transportSweep();
    addSourceToScalarFlux();
    residual = computeResidual(res_type);
    storeFSRFluxes();

    log_printf(NORMAL, "Iteration %d:\tres = %1.3E", i, residual);

    /* Check for convergence of the fission source distribution */
    if (i > 1 && residual < _converge_thresh) {
      _num_iterations = i;
      _timer->stopTimer();
      _timer->recordSplit("Total time");
      return;
    }
  }

  log_printf(WARNING, "Unable to converge the source");

  _num_iterations = max_iters;
  _timer->stopTimer();
  _timer->recordSplit("Total time");
}


/**
 * @brief Computes keff by performing a series of transport sweep and
 *        source updates.
 * @details This is the main method exposed to the user through the Python
 *          interface to perform an eigenvalue calculation. The method makes 
 *          an initial guess for the scalar and boundary fluxes and performs 
 *          transport sweeps and source updates until convergence.
 *
 *          By default, this method will perform a maximum of 1000 transport
 *          sweeps with a 1E-5 threshold on the integrated FSR fission source. 
 *          These values may be freely modified by the user at runtime.
 *
 *          The res_type parameter may be used to control the convergence
 *          criterion - SCALAR_FLUX, TOTAL_SOURCE and FISSION_SOURCE (default)
 *          are all supported options in OpenMOC at this time.
 *
 * @code
 *          solver.computeEigenvalue(max_iters=100, res_type=FISSION_SOURCE)
 * @endcode
 *
 * @param max_iters the maximum number of source iterations to allow
 * @param res_type the type of residual used for the convergence criterion
 */
void Solver::computeEigenvalue(int max_iters, residualType res_type) {

  if (_track_generator == NULL)
    log_printf(ERROR, "The Solver is unable to compute the eigenvalue "
               "since it does not contain a TrackGenerator");

  log_printf(NORMAL, "Computing the eigenvalue...");

  /* Clear all timing data from a previous simulation run */
  clearTimerSplits();

  /* Start the timer to record the total time to converge the source */
  _timer->startTimer();

  FP_PRECISION residual;

  /* An initial guess for the eigenvalue */
  _k_eff = 1.0;

  /* Initialize data structures */
  initializePolarQuadrature();
  initializeExpEvaluator();
  initializeFluxArrays();
  initializeSourceArrays();
  initializeMaterials();
  initializeFSRs();
  countFissionableFSRs();

  if (_cmfd != NULL && _cmfd->isFluxUpdateOn())
    initializeCmfd();

  /* Set scalar flux to unity for each region */
  flattenFSRFluxes(1.0);
  storeFSRFluxes();
  zeroTrackFluxes();

  /* Source iteration loop */
  for (int i=0; i < max_iters; i++) {

    normalizeFluxes();
    computeFSRSources();
    transportSweep();
    addSourceToScalarFlux();

    /* Solve CMFD diffusion problem and update MOC flux */
    if (_cmfd != NULL && _cmfd->isFluxUpdateOn()) {
      _k_eff = _cmfd->computeKeff(i);
      _cmfd->updateBoundaryFlux(_tracks, _boundary_flux, _tot_num_tracks);
    }
    else
      computeKeff();

    log_printf(NORMAL, "Iteration %d:\tk_eff = %1.6f"
               "\tres = %1.3E", i, _k_eff, residual);

    residual = computeResidual(res_type);
    storeFSRFluxes();

    /* Check for convergence of the fission source distribution */
    if (i > 1 && residual < _converge_thresh) {
      _num_iterations = i;
      _timer->stopTimer();
      _timer->recordSplit("Total time");
      return;
    }
  }

  log_printf(WARNING, "Unable to converge the source distribution");

  _num_iterations = max_iters;
  _timer->stopTimer();
  _timer->recordSplit("Total time");
}


/**
 * @brief Deletes the Timer's timing entries for each timed code section
 *        code in the source convergence loop.
 */
void Solver::clearTimerSplits() {
  _timer->clearSplit("Total time");
}


/**
 * @brief Prints a report of the timing statistics to the console.
 */
void Solver::printTimerReport() {

  std::string msg_string;

  log_printf(TITLE, "TIMING REPORT");

  /* Get the total runtime */
  double tot_time = _timer->getSplit("Total time");
  msg_string = "Total time to solution";
  msg_string.resize(53, '.');
  log_printf(RESULT, "%s%1.4E sec", msg_string.c_str(), tot_time);

  /* Time per iteration */
  double time_per_iter = tot_time / _num_iterations;
  msg_string = "Solution time per iteration";
  msg_string.resize(53, '.');
  log_printf(RESULT, "%s%1.4E sec", msg_string.c_str(), time_per_iter);

  /* Time per segment */
  int num_segments = _track_generator->getNumSegments();
  int num_integrations = 2 * _num_polar * _num_groups * num_segments;
  double time_per_integration = (time_per_iter / num_integrations);
  msg_string = "Integration time per segment integration";
  msg_string.resize(53, '.');
  log_printf(RESULT, "%s%1.4E sec", msg_string.c_str(), time_per_integration);

  set_separator_character('-');
  log_printf(SEPARATOR, "-");

  msg_string = "           # tracks          # segments          # FSRs";
  log_printf(RESULT, "%s", msg_string.c_str());
  log_printf(SEPARATOR, "-");

  int num_digits = (int) log10((double) _tot_num_tracks);
  num_digits += (int) log10((double) num_segments);
  num_digits += (int) log10((double) _num_FSRs);

  num_digits = 66 - num_digits;
  num_digits /= 4;

  std::stringstream msg;

  for (int i=0; i < 4; i++) {
    for (int j=0; j < num_digits; j++)
      msg << " ";

    if (i == 0)
      msg << _tot_num_tracks;
    else if (i == 1)
      msg << num_segments;
    else if (i == 2)
      msg << _num_FSRs;
  }

  log_printf(RESULT, "%s", msg.str().c_str());
  log_printf(SEPARATOR, "-");
}<|MERGE_RESOLUTION|>--- conflicted
+++ resolved
@@ -10,13 +10,8 @@
   _num_materials = 0;
   _num_groups = 0;
   _num_azim = 0;
-<<<<<<< HEAD
-  _num_independent_sweeps = 4;
-  
-=======
   _num_parallel_track_groups = 0;
 
->>>>>>> a95fa325
   _num_FSRs = 0;
   _num_fissionable_FSRs = 0;
   _FSR_volumes = NULL;
@@ -361,41 +356,7 @@
   _num_azim = _track_generator->getNumAzim() / 2;
   _num_parallel_track_groups = _track_generator->getNumParallelTrackGroups();
   _tot_num_tracks = _track_generator->getNumTracks();
-<<<<<<< HEAD
-  _tracks = new Track*[_tot_num_tracks];
-
-  /* Initialize the tracks array */
-  int counter = 0;
-  int azim_period, num_azim_periods;
-  int num_x, num_y;
-
-  /* Set the number of independent transport sweeps. Note that for 3D solves,
-   * this will need to be changed to 16 */
-  _num_independent_sweeps = 4;
-  
-  for (int azim_halfspace=0; azim_halfspace < 2; azim_halfspace++) {
-    for (int period_halfspace=0; period_halfspace < 2; period_halfspace++) {
-      for (int a=azim_halfspace*_num_azim/2;
-           a < (azim_halfspace+1)*_num_azim/2; a++) {
-        num_x = _track_generator->getNumX(a);
-        num_y = _track_generator->getNumY(a);
-        azim_period = std::min(num_x, num_y);
-        num_azim_periods = num_tracks[a] / azim_period + 1;
-        for (int period=period_halfspace;
-             period < num_azim_periods; period+=2) {
-          for (int i=azim_period*period;
-               i < std::min((period+1)*azim_period, num_tracks[a]); i++) {
-
-            _tracks[counter] = &_track_generator->getTracks()[a][i];
-            counter++;
-          }
-        }
-      }
-    }
-  }
-=======
   _tracks = _track_generator->getTracksByParallelGroup();
->>>>>>> a95fa325
 
   /* Retrieve and store the Geometry from the TrackGenerator */  
   setGeometry(_track_generator->getGeometry());
