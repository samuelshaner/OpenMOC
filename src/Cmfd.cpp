--- conflicted
+++ resolved
@@ -39,17 +39,14 @@
   _M = NULL;
   _old_flux = NULL;
   _new_flux = NULL;
+  _flux_ratio = NULL;
   _old_source = NULL;
   _new_source = NULL;
   _group_indices = NULL;
   _group_indices_map = NULL;
   _surface_currents = NULL;
-<<<<<<< HEAD
   _volumes = NULL;
-=======
-  _surface_locks = NULL;
   _centroid_total_distances = NULL;
->>>>>>> 7f5657d0
 
   /* Initialize boundaries to be reflective */
   _boundaries = new boundaryType[4];
@@ -513,29 +510,8 @@
 
   /* Create matrix and vector objects */
   if (_A == NULL) {
-<<<<<<< HEAD
-    try{
-
-      /* Allocate memory for matrix and vector objects */
-      _M = new Matrix(_num_x, _num_y, _num_cmfd_groups);
-      _A = new Matrix(_num_x, _num_y, _num_cmfd_groups);
-      _old_source = new Vector(_num_x, _num_y, _num_cmfd_groups);
-      _new_source = new Vector(_num_x, _num_y, _num_cmfd_groups);
-      _old_flux = new Vector(_num_x, _num_y, _num_cmfd_groups);
-      _new_flux = new Vector(_num_x, _num_y, _num_cmfd_groups);
-      _volumes = new Vector(_num_x, _num_y, 1);
-
-      /* Initialize flux and materials */
-      initializeMaterials();
-    }
-    catch(std::exception &e) {
-      log_printf(ERROR, "Could not allocate memory for the CMFD mesh objects. "
-                 "Backtrace:%s", e.what());
-    }
-=======
     log_printf(ERROR, "Unable to compute k-eff in Cmfd since the Cmfd "
                "linear algebra matrices and arrays have not been created.");
->>>>>>> 7f5657d0
   }
   
   /* Compute the cross sections and surface diffusion coefficients */
@@ -548,24 +524,9 @@
   /* Copy old flux to new flux */
   _old_flux->copyTo(_new_flux);
 
-<<<<<<< HEAD
   /* Solve the eigenvalue problem */
   _k_eff = eigenvalueSolve(_A, _M, _new_flux, _source_convergence_threshold,
                            _SOR_factor);
-=======
-    /* Normalize the new source to have an average value of 1.0 */
-    scale_val = (_num_x * _num_y * _num_cmfd_groups) / sum_new;
-    vector_scale(_new_source, scale_val, _num_x*_num_y*_num_cmfd_groups);
-    vector_copy(_new_source, _old_source, _num_x*_num_y*_num_cmfd_groups);
-    
-    log_printf(INFO, "CMFD iter: %d, keff: %f, error: %f", 
-               iter, _k_eff, residual);
-    
-    /* Check for convergence */
-    if (residual < _source_convergence_threshold && iter > 10)
-      break;
-  }
->>>>>>> 7f5657d0
 
   /* Rescale the old and new flux */
   rescaleFlux();
@@ -578,161 +539,6 @@
 
 
 /**
-<<<<<<< HEAD
-=======
- * @brief Solve the linear system Ax=b using Gauss Seidel with SOR.
- * @param pointer to A matrix
- * @param pointer to x vector
- * @param pointer to b vector
- * @param flux convergence criteria
- * @param the maximum number of iterations
- */
-void Cmfd::linearSolve(FP_PRECISION** mat, FP_PRECISION* vec_x, 
-                       FP_PRECISION* vec_b, FP_PRECISION conv, int max_iter) {
-
-  FP_PRECISION residual = 1E10;
-  int row, cell;
-  FP_PRECISION val;
-  int iter = 0;
-
-  while (iter < max_iter) {
-
-    /* Pass new flux to old flux */
-    vector_copy(vec_x, _flux_temp, _num_x*_num_y*_num_cmfd_groups);
-
-    /* Iteration over red cells */
-    #pragma omp parallel for private(row, val, cell)
-    for (int y = 0; y < _num_y; y++) {
-      for (int x = y % 2; x < _num_x; x += 2) {
-
-        cell = y*_num_x+x;
-
-        for (int g = 0; g < _num_cmfd_groups; g++) {
-
-          row = cell*_num_cmfd_groups + g;
-          val = 0.0;
-
-          /* Previous flux term */
-          val += (1.0 - _SOR_factor) * vec_x[row];
-
-          /* Source term */
-          val += _SOR_factor*vec_b[row] / mat[cell][g*(_num_cmfd_groups+4)+g+2];
-
-          /* Left surface */
-          if (x != 0)
-            val -= _SOR_factor * vec_x[row - _num_cmfd_groups] *
-                   mat[cell][g*(_num_cmfd_groups+4)] /
-                   mat[cell][g*(_num_cmfd_groups+4)+g+2];
-
-          /* Bottom surface */
-          if (y != 0)
-            val -= _SOR_factor * vec_x[row - _num_x * _num_cmfd_groups] *
-                   mat[cell][g*(_num_cmfd_groups+4)+1] /
-                   mat[cell][g*(_num_cmfd_groups+4)+g+2];
-
-          /* Group-to-group */
-          for (int e = 0; e < _num_cmfd_groups; e++) {
-            if (e != g)
-              val -= _SOR_factor * vec_x[cell*_num_cmfd_groups+e] *
-                     mat[cell][g*(_num_cmfd_groups+4)+2+e] /
-                     mat[cell][g*(_num_cmfd_groups+4)+g+2];
-          }
-
-          /* Right surface */
-          if (x != _num_x - 1)
-            val -= _SOR_factor * vec_x[row + _num_cmfd_groups] *
-                   mat[cell][g*(_num_cmfd_groups+4)+_num_cmfd_groups+2] /
-                   mat[cell][g*(_num_cmfd_groups+4)+g+2];
-
-          /* Top surface */
-          if (y != _num_y - 1)
-            val -= _SOR_factor * vec_x[row + _num_cmfd_groups*_num_x] *
-                   mat[cell][g*(_num_cmfd_groups+4)+_num_cmfd_groups+3] /
-                   mat[cell][g*(_num_cmfd_groups+4)+g+2];
-
-          vec_x[row] = val;
-        }
-      }
-    }
-
-    /* Iteration over black cells */
-    #pragma omp parallel for private(row, val, cell)
-    for (int y = 0; y < _num_y; y++) {
-      for (int x = 1 - y % 2; x < _num_x; x += 2) {
-
-        cell = y*_num_x+x;
-
-        for (int g = 0; g < _num_cmfd_groups; g++) {
-
-          row = cell*_num_cmfd_groups + g;
-          val = 0.0;
-
-          /* Previous flux term */
-          val += (1.0 - _SOR_factor) * vec_x[row];
-
-          /* Source term */
-          val += _SOR_factor*vec_b[row] / mat[cell][g*(_num_cmfd_groups+4)+g+2];
-
-          /* Left surface */
-          if (x != 0)
-            val -= _SOR_factor * vec_x[row - _num_cmfd_groups] *
-                   mat[cell][g*(_num_cmfd_groups+4)] /
-                   mat[cell][g*(_num_cmfd_groups+4)+g+2];
-
-          /* Bottom surface */
-          if (y != 0)
-            val -= _SOR_factor * vec_x[row - _num_x * _num_cmfd_groups] *
-                   mat[cell][g*(_num_cmfd_groups+4)+1] /
-                   mat[cell][g*(_num_cmfd_groups+4)+g+2];
-
-          /* Group-to-group */
-          for (int e = 0; e < _num_cmfd_groups; e++) {
-            if (e != g)
-              val -= _SOR_factor * vec_x[cell*_num_cmfd_groups+e] *
-                     mat[cell][g*(_num_cmfd_groups+4)+2+e] /
-                     mat[cell][g*(_num_cmfd_groups+4)+g+2];
-          }
-
-          /* Right surface */
-          if (x != _num_x - 1)
-            val -= _SOR_factor * vec_x[row + _num_cmfd_groups] *
-                   mat[cell][g*(_num_cmfd_groups+4)+_num_cmfd_groups+2] /
-                   mat[cell][g*(_num_cmfd_groups+4)+g+2];
-
-          /* Top surface */
-          if (y != _num_y - 1)
-            val -= _SOR_factor * vec_x[row + _num_cmfd_groups*_num_x] *
-                   mat[cell][g*(_num_cmfd_groups+4)+_num_cmfd_groups+3] /
-                   mat[cell][g*(_num_cmfd_groups+4)+g+2];
-
-          vec_x[row] = val;
-        }
-      }
-    }
-
-    /* Compute the average residual */
-    residual = 0.0;
-    for (int i = 0; i < _num_x*_num_y*_num_cmfd_groups; i++) {
-      if (vec_x[i] != 0.0)
-        residual += pow((vec_x[i] - _flux_temp[i]) / vec_x[i], 2);
-    }
-    residual = pow(residual, 0.5) / (_num_x*_num_y*_num_cmfd_groups);
-
-    /* Increment the interations counter */
-    iter++;
-
-    log_printf(DEBUG, "GS iter: %d, res: %f", iter, residual);
-
-    if (residual < conv && iter > 10)
-      break;
-  }
-
-  log_printf(DEBUG, "linear solver iterations: %d", iter);
-}
-
-
-/**
->>>>>>> 7f5657d0
  * @brief Rescale the initial and converged flux arrays.
  * @details The diffusion problem is a generalized eigenvalue problem and
  *         therefore the solution is independent of flux level. This method
@@ -867,19 +673,6 @@
                   * volume;
           _M->incrementValue(cell, g, cell, e, value);
         }
-<<<<<<< HEAD
-=======
-
-        log_printf(DEBUG, "cell: %d, vol; %f", cell, volume);
-
-        for (int i = 0; i < _num_cmfd_groups+4; i++)
-          log_printf(DEBUG, "i: %d, A value: %f",
-                     i, _A[cell][e*(_num_cmfd_groups+4)+i]);
-
-        for (int i = 0; i < _num_cmfd_groups; i++)
-          log_printf(DEBUG, "i: %d, M value: %f",
-                     i, _M[cell][e*(_num_cmfd_groups)+i]);
->>>>>>> 7f5657d0
       }
     }
   }
@@ -902,10 +695,10 @@
   #pragma omp parallel for
   for (int i = 0; i < _num_x*_num_y; i++) {
     for (int e = 0; e < _num_cmfd_groups; e++)
-      _flux_temp[i*_num_cmfd_groups + e] =
-        _new_flux[i*_num_cmfd_groups + e] / _old_flux[i*_num_cmfd_groups + e];
-  }
-
+      _flux_ratio->setValue(i, e, _new_flux->getValue(i, e)
+                            / _old_flux->getValue(i, e));
+  }
+  
   /* Loop over mesh cells */
   #pragma omp parallel for
   for (int i = 0; i < _num_y*_num_x; i++) {
@@ -914,21 +707,12 @@
 
     /* Loop over CMFD groups */
     for (int e = 0; e < _num_cmfd_groups; e++) {
-<<<<<<< HEAD
-  
-      for (int h = _group_indices[e]; h < _group_indices[e+1]; h++) {
-
-        /* Loop over FRSs in mesh cell */
-        for (iter = _cell_fsrs.at(i).begin();
-             iter != _cell_fsrs.at(i).end(); ++iter) {
-=======
 
       /* Loop over FRSs in mesh cell */
       for (iter = _cell_fsrs.at(i).begin();
            iter != _cell_fsrs.at(i).end(); ++iter) {
 
         FP_PRECISION update_ratio = getUpdateRatio(i,e,*iter);
->>>>>>> 7f5657d0
 
         for (int h = _group_indices[e]; h < _group_indices[e+1]; h++) {
 
@@ -1281,7 +1065,6 @@
     
   FP_PRECISION current;
 
-<<<<<<< HEAD
   #pragma omp parallel for private(current)
   for (int y = 0; y < _num_y; y++) {
     for (int x = 0; x < _num_x; x++) {
@@ -1366,197 +1149,6 @@
               _surface_currents->incrementValue
                 (cell+_num_x, SURFACE_X_MAX*_num_cmfd_groups + e, current);
           }
-=======
-  for (int x = 0; x < _num_x; x++) {
-    for (int y = 0; y < _num_y; y++) {
-        
-      /* Split the LEFT BOTTOM CORNER */
-        
-      /* If cell is not on left or bottom geometry edge
-       * give to bottom surface and left surface of mesh cell below */
-      if (x > 0 && y > 0) {
-    
-        for (int e = 0; e < ncg; e++) {
-          log_printf(DEBUG, "cell: %d, group: %d, LEFT BOTTOM current: %f",
-              y*_num_x+x,e, _surface_currents[(y*_num_x+x)*ncg*8 + 4*ncg + e]);
-          _surface_currents[(y*_num_x+x)*ncg*8 + 1*ncg + e] += 
-              0.5 * _surface_currents[(y*_num_x+x)*ncg*8 + 4*ncg + e];
-          _surface_currents[(y*_num_x+x)*ncg*8 + e] += 
-              0.5 * _surface_currents[(y*_num_x+x)*ncg*8 + 4*ncg + e];
-          _surface_currents[((y-1)*_num_x+x)*ncg*8 + e] += 
-              0.5 * _surface_currents[(y*_num_x+x)*ncg*8 + 4*ncg + e];
-          _surface_currents[(y*_num_x+x-1)*ncg*8 + 1*ncg + e] += 
-              0.5 * _surface_currents[(y*_num_x+x)*ncg*8 + 4*ncg + e];
-        }
-      }
-      /* If cell is on left geometry edge
-       * give to bottom surface and left surfaces */
-      else if (x == 0 && y != 0) {
-        for (int e = 0; e < ncg; e++) {
-          log_printf(DEBUG, "cell: %d, group: %d, LEFT BOTTOM current: %f", 
-              y*_num_x+x,e, _surface_currents[(y*_num_x+x)*ncg*8 + 4*ncg + e]);
-          _surface_currents[(y*_num_x+x)*ncg*8 + 1*ncg + e] += 
-              _surface_currents[(y*_num_x+x)*ncg*8 + 4*ncg + e];
-          _surface_currents[(y*_num_x+x)*ncg*8 + e] += 
-              0.5 * _surface_currents[(y*_num_x+x)*ncg*8 + 4*ncg + e];
-          _surface_currents[((y-1)*_num_x+x)*ncg*8 + e] += 
-              0.5 * _surface_currents[(y*_num_x+x)*ncg*8 + 4*ncg + e];
-        }
-      }
-      /* If cell is on bottom geometry edge
-       * give to bottom surface and left surfaces */
-      else if (x != 0 && y == 0) {
-        for (int e = 0; e < ncg; e++) {
-          log_printf(DEBUG, "cell: %d, group: %d, LEFT BOTTOM current: %f", 
-              y*_num_x+x,e, _surface_currents[(y*_num_x+x)*ncg*8 + 4*ncg + e]);
-          _surface_currents[(y*_num_x+x)*ncg*8 + 1*ncg + e] += 
-              0.5 * _surface_currents[(y*_num_x+x)*ncg*8 + 4*ncg + e];
-          _surface_currents[(y*_num_x+x)*ncg*8 + e] += 
-              _surface_currents[(y*_num_x+x)*ncg*8 + 4*ncg + e];
-          _surface_currents[(y*_num_x+x-1)*ncg*8 + 1*ncg + e] += 
-              0.5 * _surface_currents[(y*_num_x+x)*ncg*8 + 4*ncg + e];
-        }
-      }
-      
-      /* Split the RIGHT BOTTOM CORNER */
-      
-      /* If cell is not on right or bottom geometry edge
-       * give to bottom surface and right surface of mesh cell below */
-      if (x < _num_x - 1 && y > 0) {
-        for (int e = 0; e < ncg; e++) {
-          log_printf(DEBUG, "cell: %d, group: %d, RIGHT BOTTOM current: %f", 
-              y*_num_x+x,e, _surface_currents[(y*_num_x+x)*ncg*8 + 5*ncg + e]);
-          _surface_currents[(y*_num_x+x)*ncg*8 + 1*ncg + e] += 
-              0.5 * _surface_currents[(y*_num_x+x)*ncg*8 + 5*ncg + e];
-          _surface_currents[(y*_num_x+x)*ncg*8 + 2*ncg + e] += 
-              0.5 * _surface_currents[(y*_num_x+x)*ncg*8 + 5*ncg + e];
-          _surface_currents[((y-1)*_num_x+x)*ncg*8 + 2*ncg + e] += 
-              0.5 * _surface_currents[(y*_num_x+x)*ncg*8 + 5*ncg + e];
-          _surface_currents[(y*_num_x+x+1)*ncg*8 + 1*ncg + e] += 
-              0.5 * _surface_currents[(y*_num_x+x)*ncg*8 + 5*ncg + e];
-        }
-      }
-      /* If cell is on right geometry edge
-       * give to bottom surface and right surface */
-      else if (x == _num_x - 1 && y > 0) {
-        for (int e = 0; e < ncg; e++) {
-          log_printf(DEBUG, "cell: %d, group: %d, RIGHT BOTTOM current: %f", 
-              y*_num_x+x,e, _surface_currents[(y*_num_x+x)*ncg*8 + 5*ncg + e]);
-          _surface_currents[(y*_num_x+x)*ncg*8 + 1*ncg + e] += 
-              _surface_currents[(y*_num_x+x)*ncg*8 + 5*ncg + e];
-          _surface_currents[(y*_num_x+x)*ncg*8 + 2*ncg + e] += 
-              0.5 * _surface_currents[(y*_num_x+x)*ncg*8 + 5*ncg + e];
-          _surface_currents[((y-1)*_num_x+x)*ncg*8 + 2*ncg + e] += 
-              0.5 * _surface_currents[(y*_num_x+x)*ncg*8 + 5*ncg + e];
-        }
-      }
-      /* If cell is on bottom geometry edge
-       * give to bottom surface and right surface */
-      else if (x < _num_x - 1 && y == 0) {
-        for (int e = 0; e < ncg; e++) {
-          log_printf(DEBUG, "cell: %d, group: %d, RIGHT BOTTOM current: %f", 
-              y*_num_x+x,e, _surface_currents[(y*_num_x+x)*ncg*8 + 5*ncg + e]);
-          _surface_currents[(y*_num_x+x)*ncg*8 + 1*ncg + e] += 
-              0.5 * _surface_currents[(y*_num_x+x)*ncg*8 + 5*ncg + e];
-          _surface_currents[(y*_num_x+x)*ncg*8 + 2*ncg + e] += 
-              _surface_currents[(y*_num_x+x)*ncg*8 + 5*ncg + e];
-          _surface_currents[(y*_num_x+x+1)*ncg*8 + 1*ncg + e] += 
-              0.5 * _surface_currents[(y*_num_x+x)*ncg*8 + 5*ncg + e];
-        }
-      }
-      
-      /* Split the RIGHT TOP CORNER */
-      
-      /* If cell is not on right or top geometry edge
-       * give to right surface and top surface of mesh cell to the right */
-      if (x < _num_x - 1 && y < _num_y - 1) {
-        for (int e = 0; e < ncg; e++) {
-          log_printf(DEBUG, "cell: %d, group: %d, RIGHT TOP current: %f", 
-              y*_num_x+x,e, _surface_currents[(y*_num_x+x)*ncg*8 + 6*ncg + e]);
-          _surface_currents[(y*_num_x+x)*ncg*8 + 2*ncg + e] += 
-              0.5 * _surface_currents[(y*_num_x+x)*ncg*8 + 6*ncg + e];
-          _surface_currents[(y*_num_x+x)*ncg*8 + 3*ncg + e] += 
-              0.5 * _surface_currents[(y*_num_x+x)*ncg*8 + 6*ncg + e];
-          _surface_currents[(y*_num_x+x+1)*ncg*8 + 3*ncg + e] += 
-              0.5 * _surface_currents[(y*_num_x+x)*ncg*8 + 6*ncg + e];
-          _surface_currents[((y+1)*_num_x+x)*ncg*8 + 2*ncg + e] += 
-              0.5 * _surface_currents[(y*_num_x+x)*ncg*8 + 6*ncg + e];
-        }
-      }
-      /* If cell is on right geometry edge
-       * give to right surface and top surface */
-      else if (x == _num_x - 1 && y != _num_y - 1) {
-        for (int e = 0; e < ncg; e++) {
-          log_printf(DEBUG, "cell: %d, group: %d, RIGHT TOP current: %f", 
-              y*_num_x+x,e, _surface_currents[(y*_num_x+x)*ncg*8 + 6*ncg + e]);
-          _surface_currents[(y*_num_x+x)*ncg*8 + 2*ncg + e] += 
-              0.5 * _surface_currents[(y*_num_x+x)*ncg*8 + 6*ncg + e];
-          _surface_currents[(y*_num_x+x)*ncg*8 + 3*ncg + e] += 
-              _surface_currents[(y*_num_x+x)*ncg*8 + 6*ncg + e];
-          _surface_currents[((y+1)*_num_x+x)*ncg*8 + 2*ncg + e] += 
-              0.5 * _surface_currents[(y*_num_x+x)*ncg*8 + 6*ncg + e];
-        }
-      }
-      /* If cell is on top geometry edge
-       * give to right surface and top surface */
-      else if (x != _num_x - 1 && y == _num_y - 1) {
-        for (int e = 0; e < ncg; e++) {
-          log_printf(DEBUG, "cell: %d, group: %d, RIGHT TOP current: %f", 
-              y*_num_x+x,e, _surface_currents[(y*_num_x+x)*ncg*8 + 6*ncg + e]);
-          _surface_currents[(y*_num_x+x)*ncg*8 + 2*ncg + e] += 
-              _surface_currents[(y*_num_x+x)*ncg*8 + 6*ncg + e];
-          _surface_currents[(y*_num_x+x)*ncg*8 + 3*ncg + e] += 
-              0.5 * _surface_currents[(y*_num_x+x)*ncg*8 + 6*ncg + e];
-          _surface_currents[(y*_num_x+x+1)*ncg*8 + 3*ncg + e] += 
-              0.5 * _surface_currents[(y*_num_x+x)*ncg*8 + 6*ncg + e];
-        }
-      }
-      
-      /* Split the LEFT TOP CORNER */
-      
-      /* If cell is not on left or top geometry edge
-       * give to left surface and top surface of mesh cell to the left */
-      if (x > 0 && y < _num_y - 1) {
-        for (int e = 0; e < ncg; e++) {
-          log_printf(DEBUG, "cell: %d, group: %d, LEFT TOP current: %f", 
-              y*_num_x+x,e, _surface_currents[(y*_num_x+x)*ncg*8 + 7*ncg + e]);
-          _surface_currents[(y*_num_x+x)*ncg*8 + e] += 
-              0.5 * _surface_currents[(y*_num_x+x)*ncg*8 + 7*ncg + e];
-          _surface_currents[(y*_num_x+x)*ncg*8 + 3*ncg + e] += 
-              0.5 * _surface_currents[(y*_num_x+x)*ncg*8 + 7*ncg + e];
-          _surface_currents[(y*_num_x+x-1)*ncg*8 + 3*ncg + e] += 
-              0.5 * _surface_currents[(y*_num_x+x)*ncg*8 + 7*ncg + e];
-          _surface_currents[((y+1)*_num_x+x)*ncg*8 + e] += 
-              0.5 * _surface_currents[(y*_num_x+x)*ncg*8 + 7*ncg + e];
-        }
-      }
-      /* If cell is on left geometry edge
-       * give to top surface and left surface */
-      else if (x == 0 && y != _num_y - 1) {
-        for (int e = 0; e < ncg; e++) {
-          log_printf(DEBUG, "cell: %d, group: %d, LEFT TOP current: %f", 
-              y*_num_x+x,e, _surface_currents[(y*_num_x+x)*ncg*8 + 7*ncg + e]);
-          _surface_currents[(y*_num_x+x)*ncg*8 + e] += 
-              0.5 * _surface_currents[(y*_num_x+x)*ncg*8 + 7*ncg + e];
-          _surface_currents[(y*_num_x+x)*ncg*8 + 3*ncg + e] += 
-              _surface_currents[(y*_num_x+x)*ncg*8 + 7*ncg + e];
-          _surface_currents[((y+1)*_num_x+x)*ncg*8 + e] += 
-              0.5 * _surface_currents[(y*_num_x+x)*ncg*8 + 7*ncg + e];
-        }
-      }
-      /* If cell is on top geometry edge
-       * give to top surface and left surface */
-      else if (x != 0 && y == _num_y - 1) {
-        for (int e = 0; e < ncg; e++) {
-          log_printf(DEBUG, "cell: %d, group: %d, LEFT TOP current: %f", 
-              y*_num_x+x,e, _surface_currents[(y*_num_x+x)*ncg*8 + 7*ncg + e]);
-          _surface_currents[(y*_num_x+x)*ncg*8 + e] += 
-              _surface_currents[(y*_num_x+x)*ncg*8 + 7*ncg + e];
-          _surface_currents[(y*_num_x+x)*ncg*8 + 3*ncg + e] += 
-              0.5 * _surface_currents[(y*_num_x+x)*ncg*8 + 7*ncg + e];
-          _surface_currents[(y*_num_x+x-1)*ncg*8 + 3*ncg + e] += 
-              0.5 * _surface_currents[(y*_num_x+x)*ncg*8 + 7*ncg + e];
->>>>>>> 7f5657d0
         }
 
         /* Zero out corner currents */
@@ -1783,27 +1375,6 @@
 
   _polar_quad = polar_quad;
   _num_polar = polar_quad->getNumPolarAngles();
-}
-
-
-/**
- * @brief Get the ratio of new to old CMFD cell flux in a given CMFD cell
- *        and CMFD energy group containing a given MOC energy group.
- * @param cell The CMFD cell of interest.
- * @param group The CMFD energy group of interest.
- * @return The ratio of new to old CMFD cell flux.
- */
-<<<<<<< HEAD
-FP_PRECISION Cmfd::getFluxRatio(int cmfd_cell, int moc_group) {
-
-  int cmfd_group = _group_indices_map[moc_group];
-  FP_PRECISION old_flux = _old_flux->getValue(cmfd_cell, cmfd_group);
-  FP_PRECISION new_flux = _new_flux->getValue(cmfd_cell, cmfd_group);
-  return new_flux / old_flux;
-=======
-FP_PRECISION Cmfd::getFluxRatio(int cell, int group) {
-  return _flux_temp[cell*_num_cmfd_groups + group];
->>>>>>> 7f5657d0
 }
 
 
@@ -1922,54 +1493,54 @@
       /* LOWER LEFT CORNER */
       if (iter->first == 0)
         ratio += (1.0 - iter->second/total_distance) *
-          getFluxRatio(cell - _num_x - 1, group);
+          _flux_ratio->getValue(cell - _num_x - 1, group);
       /* BOTTOM SIDE */
       else if (iter->first == 1)
         ratio += (1.0 - iter->second/total_distance) *
-          getFluxRatio(cell - _num_x, group);
+          _flux_ratio->getValue(cell - _num_x, group);
 
       /* LOWER RIGHT CORNER */
       else if (iter->first == 2)
         ratio += (1.0 - iter->second/total_distance) *
-          getFluxRatio(cell - _num_x + 1, group);
+          _flux_ratio->getValue(cell - _num_x + 1, group);
 
       /* LEFT SIDE */
       else if (iter->first == 3)
         ratio += (1.0 - iter->second/total_distance) *
-          getFluxRatio(cell - 1, group);
+          _flux_ratio->getValue(cell - 1, group);
 
       /* RIGHT SIDE */
       else if (iter->first == 5)
         ratio += (1.0 - iter->second/total_distance) *
-          getFluxRatio(cell + 1, group);
+          _flux_ratio->getValue(cell + 1, group);
 
       /* UPPER LEFT CORNER */
       else if (iter->first == 6)
         ratio += (1.0 - iter->second/total_distance) *
-          getFluxRatio(cell + _num_x - 1, group);
+          _flux_ratio->getValue(cell + _num_x - 1, group);
 
       /* TOP SIDE */
       else if (iter->first == 7)
         ratio += (1.0 - iter->second/total_distance) *
-          getFluxRatio(cell + _num_x, group);
+          _flux_ratio->getValue(cell + _num_x, group);
 
       /* TOP RIGHT CORNER */
       else if (iter->first == 8)
         ratio += (1.0 - iter->second/total_distance) *
-          getFluxRatio(cell + _num_x + 1, group);
+          _flux_ratio->getValue(cell + _num_x + 1, group);
     }
 
     /* INTERNAL */
     if (_k_nearest_stencils[fsr].size() == 1)
-      ratio += getFluxRatio(cell, group);
+      ratio += _flux_ratio->getValue(cell, group);
     else{
       ratio += (1.0 - _k_nearest_stencils[fsr][0].second/total_distance) *
-        getFluxRatio(cell, group);
+        _flux_ratio->getValue(cell, group);
       ratio /= (_k_nearest_stencils[fsr].size() - 1);
     }
   }
   else
-    ratio = getFluxRatio(cell, group);
+    ratio = _flux_ratio->getValue(cell, group);
 
   return ratio;
 }
@@ -2110,7 +1681,7 @@
     if (bc) {
       for (int e=0; e < _num_moc_groups; e++) {
         for (int p=0; p < _num_polar; p++) {
-          track_flux[p*_num_moc_groups+e] *= getFluxRatio(cmfd_cell, e);
+          track_flux[p*_num_moc_groups+e] *= _flux_ratio->getValue(cmfd_cell,e);
         }
       }
     }
@@ -2123,7 +1694,7 @@
     if (bc) {
       for (int e=0; e < _num_moc_groups; e++) {
         for (int p=0; p < _num_polar; p++) {
-          track_flux[p*_num_moc_groups+e] *= getFluxRatio(cmfd_cell, e);
+          track_flux[p*_num_moc_groups+e] *= _flux_ratio->getValue(cmfd_cell,e);
         }
       }
     }
@@ -2219,21 +1790,18 @@
   try{
     
     /* Allocate memory for matrix and vector objects */
-    _M = new FP_PRECISION*[_num_x*_num_y];
-    _A = new FP_PRECISION*[_num_x*_num_y];
-    _old_source = new FP_PRECISION[_num_x*_num_y*_num_cmfd_groups];
-    _new_source = new FP_PRECISION[_num_x*_num_y*_num_cmfd_groups];
-    _volumes = new FP_PRECISION[_num_x*_num_y];
-    
-    for (int i = 0; i < _num_x*_num_y; i++) {
-      _M[i] = new FP_PRECISION[_num_cmfd_groups*_num_cmfd_groups];
-      _A[i] = new FP_PRECISION[_num_cmfd_groups*(_num_cmfd_groups+4)];
-    }
+    _M = new Matrix(_num_x, _num_y, _num_cmfd_groups);
+    _A = new Matrix(_num_x, _num_y, _num_cmfd_groups);
+    _old_source = new Vector(_num_x, _num_y, _num_cmfd_groups);
+    _new_source = new Vector(_num_x, _num_y, _num_cmfd_groups);
+    _old_flux = new Vector(_num_x, _num_y, _num_cmfd_groups);
+    _new_flux = new Vector(_num_x, _num_y, _num_cmfd_groups);
+    _flux_ratio = new Vector(_num_x, _num_y, _num_cmfd_groups);
+    _volumes = new Vector(_num_x, _num_y, 1);
     
     /* Initialize k-nearest stencils, currents, flux, and materials */
     generateKNearestStencils();
     initializeSurfaceCurrents();
-    initializeFlux();
     initializeMaterials();
   }
   catch(std::exception &e) {
