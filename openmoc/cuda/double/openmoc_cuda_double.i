%module openmoc_cuda_double

%{
  #define SWIG_FILE_WITH_INIT
  #include <cstddef>
<<<<<<< HEAD
=======
  #include "../../../src/constants.h"
>>>>>>> a292b33b
  #include "../../../src/Solver.h"
  #include "../../../src/accel/cuda/GPUSolver.h"
  #include "../../../src/accel/cuda/GPUQuery.h"
  #include "../../../src/accel/cuda/clone.h"

  /* Exception helpers */
  static int swig_c_error_num = 0;
  static char swig_c_err_msg[1024];

  const char* err_occurred(void) {
    if (swig_c_error_num) {
      swig_c_error_num = 0;
       return (const char*)swig_c_err_msg;
   }
   return NULL;
  }

  void set_err(const char *msg) {
    swig_c_error_num = 1;
    strncpy(swig_c_err_msg, msg, 1024);
  }
%}

%exception {
  try {
    $function
  } catch (const std::exception &e) {
    SWIG_exception(SWIG_RuntimeError, e.what());
  }
}

#ifdef NO_NUMPY
#else

%include "../../numpy.i"


%init %{
  import_array();
%}

/* The typemap used to match the method signature for the Solver's
 * computeFSRFissionRates method for the data processing routines in
 * openmoc.process */
%apply (double* ARGOUT_ARRAY1, int DIM1) {(double* fission_rates, int num_FSRs)}

#endif


%include <exception.i>
%include <std_map.i>
%include ../../../src/constants.h
%include ../../../src/Solver.h
%include ../../../src/accel/cuda/GPUSolver.h
%include ../../../src/accel/cuda/GPUQuery.h
%include ../../../src/accel/cuda/clone.h

typedef double FP_PRECISION;<|MERGE_RESOLUTION|>--- conflicted
+++ resolved
@@ -3,10 +3,7 @@
 %{
   #define SWIG_FILE_WITH_INIT
   #include <cstddef>
-<<<<<<< HEAD
-=======
   #include "../../../src/constants.h"
->>>>>>> a292b33b
   #include "../../../src/Solver.h"
   #include "../../../src/accel/cuda/GPUSolver.h"
   #include "../../../src/accel/cuda/GPUQuery.h"
