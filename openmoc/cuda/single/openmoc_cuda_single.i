--- conflicted
+++ resolved
@@ -6,18 +6,10 @@
   #define PySys_WriteStdout printf
 
   #include <cstddef>
-<<<<<<< HEAD
-  #include "../../../src/constants.h"
-  #include "../../../src/Solver.h"
-  #include "../../../src/accel/cuda/GPUSolver.h"
-  #include "../../../src/accel/cuda/GPUQuery.h"
-  #include "../../../src/accel/cuda/clone.h"
-=======
   #include "../../src/Solver.h"
   #include "../../src/accel/cuda/GPUSolver.h"
   #include "../../src/accel/cuda/GPUQuery.h"
   #include "../../src/accel/cuda/clone.h"
->>>>>>> 67ca9af5
 
   /* Exception helpers */
   static int swig_c_error_num = 0;
@@ -64,10 +56,6 @@
 
 %include <exception.i>
 %include <std_map.i>
-<<<<<<< HEAD
-%include ../../../src/constants.h
-=======
->>>>>>> 67ca9af5
 %include ../../../src/Solver.h
 %include ../../../src/accel/cuda/GPUSolver.h
 %include ../../../src/accel/cuda/GPUQuery.h
