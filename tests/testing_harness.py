from __future__ import print_function

import filecmp
import hashlib
import os
import shutil
import sys
import glob
import pickle
from collections import OrderedDict
from optparse import OptionParser
from PIL import Image

sys.path.insert(0, 'openmoc')
import openmoc
import openmoc.plotter
import openmoc.process

import matplotlib
import matplotlib.pyplot as plt
from matplotlib.testing.compare import compare_images


class TestHarness(object):
    """General class for running OpenMOC regression tests."""
    def __init__(self):

        openmoc.log.set_log_level('NORMAL')

        # Define default simulation parameters
        self.spacing = 0.1
        self.num_azim = 4
        self.max_iters = 500
        self.tolerance = 1E-5

        # Define threads based on OMP_NUM_THREADS env var set by run_tests.py
        if 'OMP_NUM_THREADS' in os.environ:
            self.num_threads = int(os.environ['OMP_NUM_THREADS'])
        else:
            self.num_threads = 1

        self.input_set = None
        self.track_generator = None
        self.solver = None
        self.solution_type = 'eigenvalue'
        self.calculation_mode = openmoc.FORWARD
        self.res_type = openmoc.FISSION_SOURCE

        self.parser = OptionParser()
        self.parser.add_option('--update', dest='update',
                               action='store_true', default=False)

        self._opts = None
        self._args = None


    def _create_geometry(self):
        """Initialize the materials and geometry in the InputSet."""
        self.input_set.create_materials()
        self.input_set.create_geometry()

    def _create_trackgenerator(self):
        """Instantiate a TrackGenerator."""
        geometry = self.input_set.geometry
        self.track_generator = \
            openmoc.TrackGenerator(geometry, self.num_azim, self.spacing)

    def _create_solver(self):
        """Instantiate a CPUSolver."""
        self.solver = openmoc.CPUSolver(self.track_generator)
        self.solver.setNumThreads(self.num_threads)
        self.solver.setConvergenceThreshold(self.tolerance)

    def _generate_tracks(self):
        """Generate Tracks and segments."""
        # Always use 1 thread for FSR reproducibility
        self.track_generator.setNumThreads(1)
        self.track_generator.generateTracks()
        self.track_generator.setNumThreads(self.num_threads)

    def _setup(self):
        """Build materials, geometry and perform ray tracing."""
        self._create_geometry()
        self._create_trackgenerator()
        self._generate_tracks()
        self._create_solver()


    def main(self):
        """Accept commandline arguments and either run or update tests."""
        (self._opts, self._args) = self.parser.parse_args()
        if self._opts.update:
            self._update_results()
        else:
            self._execute_test()

    def _execute_test(self):
        """Build geometry, ray trace, run calculation, and verify results."""
        try:
            self._setup()
            self._run_openmoc()
            results = self._get_results()
            self._write_results(results)
            self._compare_results()
        finally:
            self._cleanup()

    def _update_results(self):
        """Update the results_true using the current version of OpenMOC."""
        try:
            self._setup()
            self._run_openmoc()
            results = self._get_results()
            self._write_results(results)
            self._overwrite_results()
        finally:
            self._cleanup()

    def _run_openmoc(self):
        """Run an OpenMOC eigenvalue or fixed source calculation."""

        if self.solution_type == 'eigenvalue':
            self.solver.computeEigenvalue(self.max_iters, res_type=self.res_type,
                                          mode=self.calculation_mode)
        elif self.solution_type == 'flux':
            self.solver.computeFlux(self.max_iters)
        elif self.solution_type == 'source':
            self.solver.computeSource(self.max_iters, res_type=self.res_type,
                                      mode=self.calculation_mode)
        else:
            msg = 'Unable to run OpenMOC in mode {0}'.format(self.solution_type)
            raise ValueError(msg)

    def _get_results(self, num_iters=True, keff=True, fluxes=True,
                     num_fsrs=False, num_tracks=False, num_segments=False,
                     hash_output=False):
        """Digest info in the solver and return as a string."""

        outstr = ''

        # Write out the number of iterations
        if num_iters:
            num_iters = self.solver.getNumIterations()
            outstr += '# Iterations: {0}\n'.format(num_iters)

        # Write out the eigenvalue
        if keff and self.solution_type == 'eigenvalue':
            keff = self.solver.getKeff()
            outstr += 'keff: {0:12.5E}\n'.format(keff)

        if fluxes:
            # Get the fluxes for each FSR and energy group
            fluxes = openmoc.process.get_scalar_fluxes(self.solver)

            # Create a list of the floating point flux values
            fluxes = ['{0:12.6E}'.format(flux) for flux in fluxes.ravel()]

            # Add the fluxes to the output string
            outstr += 'fluxes:\n'
            outstr += '\n'.join(fluxes) + '\n'

        # Write out the number of FSRs
        if num_fsrs:
            num_fsrs = self.input_set.geometry.getNumFSRs()
            outstr += '# FSRs: {0}\n'.format(num_fsrs)

        # Write out the number of tracks
        if num_tracks:
            num_tracks = self.track_generator.getNumTracks()
            outstr += '# tracks: {0}\n'.format(num_tracks)

        # Write out the number of segments
        if num_segments:
            num_segments = self.track_generator.getNumSegments()
            outstr += '# segments: {0}\n'.format(num_segments)

        # Hash the results if necessary.
        if hash_output:
            sha512 = hashlib.sha512()
            sha512.update(outstr.encode('utf-8'))
            outstr = sha512.hexdigest()

        return outstr

    def _write_results(self, results_string):
        """Write the results to an ASCII file."""
        with open('results_test.dat', 'w') as fh:
            fh.write(results_string)

    def _overwrite_results(self):
        """Overwrite the results_true with the results_test."""
        shutil.copyfile('results_test.dat', 'results_true.dat')

    def _compare_results(self):
        """Make sure the current results agree with the _true standard."""
        compare = filecmp.cmp('results_test.dat', 'results_true.dat')
        if not compare:
            os.rename('results_test.dat', 'results_error.dat')
        assert compare, 'Results do not agree.'

    def _cleanup(self):
        """Delete track, plot, etc. directories and test files."""

        # Create list of directories and/or files to remove
        outputs = [os.path.join(os.getcwd(), 'tracks')]
        outputs.append(os.path.join(os.getcwd(), 'log'))
        outputs.append(os.path.join(os.getcwd(), 'plots'))
        outputs.append(os.path.join(os.getcwd(), 'simulation-state'))
        outputs.append(os.path.join(os.getcwd(), 'fission-rates'))
        outputs.append(os.path.join(os.getcwd(), 'results_test.dat'))

        # Remove each file / directory if it exists
        for output in outputs:
            if os.path.isfile(output):
                os.remove(output)
            elif os.path.isdir(output):
                shutil.rmtree(output)


class HashedTestHarness(TestHarness):
    """Specialized TestHarness that hashes the results."""

    def _get_results(self):
        """Digest info in the results and return as a string."""
        return super(HashedTestHarness, self)._get_results(hash_output=True)


class TrackingTestHarness(TestHarness):
    """Specialized TestHarness for testing tracking."""

    def __init__(self):
        super(TrackingTestHarness, self).__init__()
        self.tracks = OrderedDict()
        self._result = ''

    def _segment_track(self, track, geometry):
        """Segments a given track over a given geometry and records the
           resulting segment information to a string"""

        # Segmentize a track in a geometry, recording the segments in a string
        geometry.segmentize(track)
        num_segments = track.getNumSegments()
        info = ' ' + str(num_segments) + '\n'
        for i in range(num_segments):
            info += str(i) + ': '
            segment = track.getSegment(i)
            info += str(round(segment._length, 8)) + ', '
            info += str(segment._region_id) + ', '
            info += str(segment._cmfd_surface_fwd) + ', '
            info += str(segment._cmfd_surface_bwd) + ', '
            info += str(segment._material.getName()) + ', '
            info += str(segment._material.getId()) + '\n'
        track.clearSegments()
        return info

    def _run_openmoc(self):
        """Segment tracks over the geometry and save the result to a string"""

        # Segmentize tracks over the geometry
        for track_name in self.tracks:
            self._result += track_name
            self._result += self._segment_track(self.tracks[track_name],
                                                self.input_set.geometry)

    def _get_results(self, num_iters=False, keff=False, fluxes=False,
                     num_fsrs=True, num_segments=True, num_tracks=True,
                     hash_output=False):
        """Return the result string"""
        return self._result


class MultiSimTestHarness(TestHarness):
    """Specialized TestHarness for testing multi-simulation capabilities."""

    def __init__(self):
        super(MultiSimTestHarness, self).__init__()
        self.num_simulations = 3
        self.num_iters = []
        self.keffs = []

    def _run_openmoc(self):
        """Run multiple OpenMOC eigenvalue calculations."""

        for i in range(self.num_simulations):
            super(MultiSimTestHarness, self)._run_openmoc()
            self.num_iters.append(self.solver.getNumIterations())
            self.keffs.append(self.solver.getKeff())

    def _get_results(self, num_iterations=True, keff=True, fluxes=False,
                     num_fsrs=False, num_tracks=False, num_segments=False,
                     hash_output=False):
        """Return eigenvalues from each simulation into a string."""

        # Write out the iteration count and eigenvalues from each simulation
        outstr = ''
        for num_iters, keff in zip(self.num_iters, self.keffs):
            outstr += 'Iters: {0}\tkeff: {1:12.5E}\n'.format(num_iters, keff)

        return outstr


class PlottingTestHarness(TestHarness):
    """Specialized TestHarness for testing plotting."""

    def __init__(self):
        super(PlottingTestHarness, self).__init__()
        self.figures = []
        
        # Use standardized default matplotlib rcparams
        rcparams = pickle.load(open('../rcparams.pkl', 'rb'))
        openmoc.plotter.matplotlib_rcparams = rcparams

    def _get_results(self, num_iters=False, keff=False, fluxes=False,
                     num_fsrs=False, num_tracks=False, num_segments=False,
                     hash_output=False):

        # Store each each Matplotlib figure / PIL Image
        for i, fig in enumerate(self.figures):
            test_filename = 'test-{0}.png'.format(i)

            # Save the figure to a file
            if isinstance(fig, matplotlib.figure.Figure):
                fig.set_size_inches(4., 4.)
                #fig.axis('off')
#                fig.texts = []
#                fig.suptitle('')
#                print(fig.texts, dir(fig.texts), fig.texts[0])
#                fig.get_title().set_title('')
#                fig.get_title().set_suptitle('')
#                fig.frameon = False
#                ax = fig.get_axes()[0]
#                ax.axes.get_xaxis().set_visible(False)
#                ax.axes.get_yaxis().set_visible(False)
#                fig.tight_layout()
                fig.savefig(test_filename, bbox_inches='tight', dpi=100)
                plt.close(fig)
            else:
<<<<<<< HEAD
                fig.save(plot_filename)

            # Open the image file in PIL and hash it
            img = Image.open(plot_filename)
            plot_hash = hashlib.md5(img.tobytes())
            outstr += '{}\n'.format(plot_hash.hexdigest())
=======
                fig.save(test_filename)
>>>>>>> b2347a44

        return ''

    def _compare_results(self):
        """Make sure the current results agree with the true standard."""

        # Loop over each Matplotlib figure / PIL Image and
        # compare to reference using Matplotlib fuzzy comparison
        for i, fig in enumerate(self.figures):
            img1 = os.path.join(os.getcwd(), 'test-{0}.png'.format(i))
            img2 = os.path.join(os.getcwd(), 'true-{0}.png'.format(i))
            results = compare_images(img1, img2, tol=0.25)
            assert results is None, 'Results do not agree.'

    def _overwrite_results(self):
        """Overwrite the reference images with the test images."""

        # Find all plot files
        outputs = glob.glob(os.path.join(os.getcwd(), 'test-*.png'))

        # Copy each test plot as a new reference plot
        for i in range(len(outputs)):
            shutil.copyfile('test-{0}.png'.format(i), 'true-{0}.png'.format(i))

    def _cleanup(self):
        """Delete plot PNG files."""

        # Find all test plot files
        outputs = glob.glob(os.path.join(os.getcwd(), 'test-*.png'))

        # Remove each plot file if it exists
        for i in range(len(outputs)):
            output = 'test-{0}.png'.format(i)
            if os.path.isfile(output):
                os.remove(output)
            elif os.path.isdir(output):
                shutil.rmtree(output)

        super(PlottingTestHarness, self)._cleanup()


class MultiSimTestHarness(TestHarness):
    """Specialized TestHarness for testing multi-simulation capabilities."""

    def __init__(self):
        super(MultiSimTestHarness, self).__init__()
        self.num_simulations = 3
        self.num_iters = []
        self.keffs = []

    def _run_openmoc(self):
        """Run multiple OpenMOC eigenvalue calculations."""

        for i in range(self.num_simulations):
            super(MultiSimTestHarness, self)._run_openmoc()            
            self.num_iters.append(self.solver.getNumIterations())
            self.keffs.append(self.solver.getKeff())

    def _get_results(self, num_iterations=True, keff=True, fluxes=False,
                     num_fsrs=False, num_tracks=False, num_segments=False,
                     hash_output=False):
        """Return eigenvalues from each simulation into a string."""

        # Write out the iteration count and eigenvalues from each simulation
        outstr = ''
        for num_iters, keff in zip(self.num_iters, self.keffs):
            outstr += 'Iters: {0}\tkeff: {1:12.5E}\n'.format(num_iters, keff)

        return outstr<|MERGE_RESOLUTION|>--- conflicted
+++ resolved
@@ -269,43 +269,13 @@
         return self._result
 
 
-class MultiSimTestHarness(TestHarness):
-    """Specialized TestHarness for testing multi-simulation capabilities."""
-
-    def __init__(self):
-        super(MultiSimTestHarness, self).__init__()
-        self.num_simulations = 3
-        self.num_iters = []
-        self.keffs = []
-
-    def _run_openmoc(self):
-        """Run multiple OpenMOC eigenvalue calculations."""
-
-        for i in range(self.num_simulations):
-            super(MultiSimTestHarness, self)._run_openmoc()
-            self.num_iters.append(self.solver.getNumIterations())
-            self.keffs.append(self.solver.getKeff())
-
-    def _get_results(self, num_iterations=True, keff=True, fluxes=False,
-                     num_fsrs=False, num_tracks=False, num_segments=False,
-                     hash_output=False):
-        """Return eigenvalues from each simulation into a string."""
-
-        # Write out the iteration count and eigenvalues from each simulation
-        outstr = ''
-        for num_iters, keff in zip(self.num_iters, self.keffs):
-            outstr += 'Iters: {0}\tkeff: {1:12.5E}\n'.format(num_iters, keff)
-
-        return outstr
-
-
 class PlottingTestHarness(TestHarness):
     """Specialized TestHarness for testing plotting."""
 
     def __init__(self):
         super(PlottingTestHarness, self).__init__()
         self.figures = []
-        
+
         # Use standardized default matplotlib rcparams
         rcparams = pickle.load(open('../rcparams.pkl', 'rb'))
         openmoc.plotter.matplotlib_rcparams = rcparams
@@ -335,16 +305,7 @@
                 fig.savefig(test_filename, bbox_inches='tight', dpi=100)
                 plt.close(fig)
             else:
-<<<<<<< HEAD
-                fig.save(plot_filename)
-
-            # Open the image file in PIL and hash it
-            img = Image.open(plot_filename)
-            plot_hash = hashlib.md5(img.tobytes())
-            outstr += '{}\n'.format(plot_hash.hexdigest())
-=======
                 fig.save(test_filename)
->>>>>>> b2347a44
 
         return ''
 
@@ -399,7 +360,7 @@
         """Run multiple OpenMOC eigenvalue calculations."""
 
         for i in range(self.num_simulations):
-            super(MultiSimTestHarness, self)._run_openmoc()            
+            super(MultiSimTestHarness, self)._run_openmoc()
             self.num_iters.append(self.solver.getNumIterations())
             self.keffs.append(self.solver.getKeff())
 
